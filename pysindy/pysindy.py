import warnings
from typing import Sequence

from numpy import concatenate
from numpy import isscalar
from numpy import ndim
from numpy import newaxis
from numpy import vstack
from numpy import zeros
from scipy.integrate import odeint
from scipy.interpolate import interp1d
from scipy.linalg import LinAlgWarning
from sklearn.base import BaseEstimator
from sklearn.exceptions import ConvergenceWarning
from sklearn.metrics import r2_score
from sklearn.pipeline import Pipeline
from sklearn.utils.validation import check_is_fitted

from .differentiation import FiniteDifference
from .feature_library import PolynomialLibrary
from .optimizers import SINDyOptimizer
from .optimizers import STLSQ
from .utils import drop_nan_rows
from .utils import equations
from .utils import validate_control_variables
from .utils import validate_input


class SINDy(BaseEstimator):
    """
    Sparse Identification of Nonlinear Dynamical Systems (SINDy).
    Uses sparse regression to learn a dynamical systems model from measurement data.

    Parameters
    ----------
    optimizer : optimizer object, optional
        Optimization method used to fit the SINDy model. This must be a class
        extending :class:`pysindy.optimizers.BaseOptimizer`.
        The default is :class:`STLSQ`.

    feature_library : feature library object, optional
        Feature library object used to specify candidate right-hand side features.
        This must be a class extending
        :class:`pysindy.feature_library.base.BaseFeatureLibrary`.
        The default option is :class:`PolynomialLibrary`.

    differentiation_method : differentiation object, optional
        Method for differentiating the data. This must be a class extending
        :class:`pysindy.differentiation_methods.base.BaseDifferentiation` class.
        The default option is centered difference.

    feature_names : list of string, length n_input_features, optional
        Names for the input features (e.g. ``['x', 'y', 'z']``). If None, will use
        ``['x0', 'x1', ...]``.

    t_default : float, optional (default 1)
        Default value for the time step.

    discrete_time : boolean, optional (default False)
        If True, dynamical system is treated as a map. Rather than predicting
        derivatives, the right hand side functions step the system forward by
        one time step. If False, dynamical system is assumed to be a flow
        (right-hand side functions predict continuous time derivatives).

    Attributes
    ----------
    model : ``sklearn.multioutput.MultiOutputRegressor`` object
        The fitted SINDy model.

    n_input_features_ : int
        The total number of input features.

    n_output_features_ : int
        The total number of output features. This number is a function of
        ``self.n_input_features`` and the feature library being used.

    n_control_features_ : int
        The total number of control input features.

    Examples
    --------
    >>> import numpy as np
    >>> from scipy.integrate import odeint
    >>> from pysindy import SINDy
    >>> lorenz = lambda z,t : [10*(z[1] - z[0]),
    >>>                        z[0]*(28 - z[2]) - z[1],
    >>>                        z[0]*z[1] - 8/3*z[2]]
    >>> t = np.arange(0,2,.002)
    >>> x = odeint(lorenz, [-8,8,27], t)
    >>> model = SINDy()
    >>> model.fit(x, t=t[1]-t[0])
    >>> model.print()
    x0' = -10.000 1 + 10.000 x0
    x1' = 27.993 1 + -0.999 x0 + -1.000 1 x1
    x2' = -2.666 x1 + 1.000 1 x0
    >>> model.coefficients()
    array([[ 0.        ,  0.        ,  0.        ],
           [-9.99969193, 27.99344519,  0.        ],
           [ 9.99961547, -0.99905338,  0.        ],
           [ 0.        ,  0.        , -2.66645651],
           [ 0.        ,  0.        ,  0.        ],
           [ 0.        ,  0.        ,  0.99990257],
           [ 0.        , -0.99980268,  0.        ],
           [ 0.        ,  0.        ,  0.        ],
           [ 0.        ,  0.        ,  0.        ],
           [ 0.        ,  0.        ,  0.        ]])
    >>> model.score(x, t=t[1]-t[0])
    0.999999985520653

    >>> import numpy as np
    >>> from scipy.integrate import odeint
    >>> from pysindy import SINDy
    >>> u = lambda t : np.sin(2 * t)
    >>> lorenz_c = lambda z,t : [
                10 * (z[1] - z[0]) + u(t) ** 2,
                z[0] * (28 - z[2]) - z[1],
                z[0] * z[1] - 8 / 3 * z[2],
        ]
    >>> t = np.arange(0,2,0.002)
    >>> x = odeint(lorenz_c, [-8,8,27], t)
    >>> u_eval = u(t)
    >>> model = SINDy()
    >>> model.fit(x, u_eval, t=t[1]-t[0])
    >>> model.print()
    x0' = -10.000 x0 + 10.000 x1 + 1.001 u0^2
    x1' = 27.994 x0 + -0.999 x1 + -1.000 x0 x2
    x2' = -2.666 x2 + 1.000 x0 x1
    >>> model.coefficients()
    array([[ 0.        , -9.99969851,  9.99958359,  0.        ,  0.        ,
             0.        ,  0.        ,  0.        ,  0.        ,  0.        ,
             0.        ,  0.        ,  0.        ,  0.        ,  1.00120331],
           [ 0.        , 27.9935177 , -0.99906375,  0.        ,  0.        ,
             0.        ,  0.        , -0.99980455,  0.        ,  0.        ,
             0.        ,  0.        ,  0.        ,  0.        ,  0.        ],
           [ 0.        ,  0.        ,  0.        , -2.666437  ,  0.        ,
             0.        ,  0.99990137,  0.        ,  0.        ,  0.        ,
             0.        ,  0.        ,  0.        ,  0.        ,  0.        ]])
    >>> model.score(x, u_eval, t=t[1]-t[0])
    0.9999999855414495
    """

    def __init__(
        self,
        optimizer=None,
        feature_library=None,
        differentiation_method=None,
        feature_names=None,
        t_default=1,
        discrete_time=False,
    ):
        if optimizer is None:
            optimizer = STLSQ()
        self.optimizer = optimizer
        if feature_library is None:
            feature_library = PolynomialLibrary()
        self.feature_library = feature_library
        if differentiation_method is None:
            differentiation_method = FiniteDifference()
        self.differentiation_method = differentiation_method
        if not isinstance(t_default, float) and not isinstance(t_default, int):
            raise ValueError("t_default must be a positive number")
        elif t_default <= 0:
            raise ValueError("t_default must be a positive number")
        else:
            self.t_default = t_default
        self.feature_names = feature_names
        self.discrete_time = discrete_time

    def fit(
        self,
        x,
        t=None,
        x_dot=None,
        u=None,
        multiple_trajectories=False,
        unbias=True,
        quiet=False,
    ):
        """
        Fit a SINDy model.

        Parameters
        ----------
        x: array-like or list of array-like, shape (n_samples, n_input_features)
            Training data. If training data contains multiple trajectories,
            x should be a list containing data for each trajectory. Individual
            trajectories may contain different numbers of samples.

        t: float, numpy array of shape (n_samples,), or list of numpy arrays, optional \
                (default None)
            If t is a float, it specifies the timestep between each sample.
            If array-like, it specifies the time at which each sample was
            collected.
            In this case the values in t must be strictly increasing.
            In the case of multi-trajectory training data, t may also be a list
            of arrays containing the collection times for each individual
            trajectory.
            If None, the default time step ``t_default`` will be used.

        x_dot: array-like or list of array-like, shape (n_samples, n_input_features), \
                optional (default None)
            Optional pre-computed derivatives of the training data. If not
            provided, the time derivatives of the training data will be
            computed using the specified differentiation method. If x_dot is
            provided, it must match the shape of the training data and these
            values will be used as the time derivatives.

        u: array-like or list of array-like, shape (n_samples, n_control_features), \
                optional (default None)
            Control variables/inputs. Include this variable to use sparse
            identification for nonlinear dynamical systems for control (SINDYc).
            If training data contains multiple trajectories (i.e. if x is a list of
            array-like), then u should be a list containing control variable data
            for each trajectory. Individual trajectories may contain different
            numbers of samples.

        multiple_trajectories: boolean, optional, (default False)
            Whether or not the training data includes multiple trajectories. If
            True, the training data must be a list of arrays containing data
            for each trajectory. If False, the training data must be a single
            array.

        unbias: boolean, optional (default True)
            Whether to perform an extra step of unregularized linear regression to
            unbias the coefficients for the identified support.
            If the optimizer (``self.optimizer``) applies any type of regularization,
            that regularization may bias coefficients toward particular values,
            improving the conditioning of the problem but harming the quality of the
            fit. Setting ``unbias==True`` enables an extra step wherein unregularized
            linear regression is applied, but only for the coefficients in the support
            identified by the optimizer. This helps to remove the bias introduced by
            regularization.

        quiet: boolean, optional (default False)
            Whether or not to suppress warnings during model fitting.

        Returns
        -------
        self: a fitted :class:`SINDy` instance
        """
        if t is None:
            t = self.t_default
        if u is None:
            self.n_control_features_ = 0
        else:
            trim_last_point = self.discrete_time and (x_dot is None)
            u = validate_control_variables(
                x,
                u,
                multiple_trajectories=multiple_trajectories,
                trim_last_point=trim_last_point,
            )
            self.n_control_features_ = u.shape[1]

        if multiple_trajectories:
            x, x_dot = self._process_multiple_trajectories(x, t, x_dot)
        else:
            x = validate_input(x, t)

            if self.discrete_time:
                if x_dot is None:
                    x_dot = x[1:]
                    x = x[:-1]
                else:
                    x_dot = validate_input(x_dot)
            else:
                if x_dot is None:
                    x_dot = self.differentiation_method(x, t)
                else:
                    x_dot = validate_input(x_dot, t)

        # Append control variables
        if self.n_control_features_ > 0:
            x = concatenate((x, u), axis=1)

        # Drop rows where derivative isn't known
        x, x_dot = drop_nan_rows(x, x_dot)

        if hasattr(self.optimizer, "unbias"):
            unbias = self.optimizer.unbias

        optimizer = SINDyOptimizer(self.optimizer, unbias=unbias)
        steps = [("features", self.feature_library), ("model", optimizer)]
        self.model = Pipeline(steps)

        action = "ignore" if quiet else "default"
        with warnings.catch_warnings():
            warnings.filterwarnings(action, category=ConvergenceWarning)
            warnings.filterwarnings(action, category=LinAlgWarning)
            warnings.filterwarnings(action, category=UserWarning)

            self.model.fit(x, x_dot)

        self.n_input_features_ = self.model.steps[0][1].n_input_features_
        self.n_output_features_ = self.model.steps[0][1].n_output_features_

        if self.feature_names is None:
            feature_names = []
            for i in range(self.n_input_features_ - self.n_control_features_):
                feature_names.append("x" + str(i))
            for i in range(self.n_control_features_):
                feature_names.append("u" + str(i))
            self.feature_names = feature_names

        return self

    def predict(self, x, u=None, multiple_trajectories=False):
        """
        Predict the time derivatives using the SINDy model.

        Parameters
        ----------
        x: array-like or list of array-like, shape (n_samples, n_input_features)
            Samples.

        u: array-like or list of array-like, shape(n_samples, n_control_features), \
                (default None)
            Control variables. If ``multiple_trajectories==True`` then u
            must be a list of control variable data from each trajectory. If the
            model was fit with control variables then u is not optional.

        multiple_trajectories: boolean, optional (default False)
            If True, x contains multiple trajectories and must be a list of
            data from each trajectory. If False, x is a single trajectory.

        Returns
        -------
        x_dot: array-like or list of array-like, shape (n_samples, n_input_features)
            Predicted time derivatives
        """
        check_is_fitted(self, "model")
        if u is None or self.n_control_features_ == 0:
            if self.n_control_features_ > 0:
                raise TypeError(
                    "Model was fit using control variables, so u is required"
                )
            elif u is not None:
                warnings.warn(
                    "Control variables u were ignored because control variables were"
                    " not used when the model was fit"
                )
            if multiple_trajectories:
                x = [validate_input(xi) for xi in x]
                return [self.model.predict(xi) for xi in x]
            else:
                x = validate_input(x)
                return self.model.predict(x)
        else:
            if multiple_trajectories:
                x = [validate_input(xi) for xi in x]
                u = validate_control_variables(
                    x, u, multiple_trajectories=True, return_array=False
                )
                return [
                    self.model.predict(concatenate((xi, ui), axis=1))
                    for xi, ui in zip(x, u)
                ]
            else:
                x = validate_input(x)
                u = validate_control_variables(x, u)
                return self.model.predict(concatenate((x, u), axis=1))

    def equations(self, precision=3):
        """
        Get the right hand sides of the SINDy model equations.

        Parameters
        ----------
        precision: int, optional (default 3)
            Number of decimal points to include for each coefficient in the
            equation.

        Returns
        -------
        equations: list of strings
            List of strings representing the SINDy model equations for each
            input feature.
        """
        check_is_fitted(self, "model")
        if self.discrete_time:
            base_feature_names = [f + "[k]" for f in self.feature_names]
        else:
            base_feature_names = self.feature_names
        return equations(
            self.model, input_features=base_feature_names, precision=precision
        )

    def print(self, lhs=None, precision=3):
        """Print the SINDy model equations.

        Parameters
        ----------
        lhs: list of strings, optional (default None)
            List of variables to print on the left-hand sides of the learned equations.
            By defualt :code:`self.input_features` are used.

        precision: int, optional (default 3)
            Precision to be used when printing out model coefficients.
        """
        eqns = self.equations(precision)
        for i, eqn in enumerate(eqns):
            if self.discrete_time:
                print(self.feature_names[i] + "[k+1] = " + eqn)
            elif lhs is None:
                print(self.feature_names[i] + "' = " + eqn)
            else:
                print(lhs[i] + " = " + eqn)

    def score(
        self,
        x,
        t=None,
        x_dot=None,
        u=None,
        multiple_trajectories=False,
        metric=r2_score,
        **metric_kws
    ):
        """
        Returns a score for the time derivative prediction produced by the model.

        Parameters
        ----------
        x: array-like or list of array-like, shape (n_samples, n_input_features)
            Samples from which to make predictions.

        t: float, numpy array of shape (n_samples,), or list of numpy arrays, optional \
                (default None)
            Time step between samples or array of collection times. Optional,
            used to compute the time derivatives of the samples if x_dot is not
            provided.
            If None, the default time step ``t_default`` will be used.

        x_dot: array-like or list of array-like, shape (n_samples, n_input_features), \
                optional (default None)
            Optional pre-computed derivatives of the samples. If provided,
            these values will be used to compute the score. If not provided,
            the time derivatives of the training data will be computed using
            the specified differentiation method.

        u: array-like or list of array-like, shape(n_samples, n_control_features), \
                optional (default None)
            Control variables. If ``multiple_trajectories==True`` then u
            must be a list of control variable data from each trajectory.
            If the model was fit with control variables then u is not optional.

        multiple_trajectories: boolean, optional (default False)
            If True, x contains multiple trajectories and must be a list of
            data from each trajectory. If False, x is a single trajectory.

        metric: callable, optional
            Metric function with which to score the prediction. Default is the
            R^2 coefficient of determination.
            See `Scikit-learn \
            <https://scikit-learn.org/stable/modules/model_evaluation.html>`_
            for more options.

        metric_kws: dict, optional
            Optional keyword arguments to pass to the metric function.

        Returns
        -------
        score: float
            Metric function value for the model prediction of x_dot.
        """
        if t is None:
            t = self.t_default
        if u is None or self.n_control_features_ == 0:
            if self.n_control_features_ > 0:
                raise TypeError(
                    "Model was fit using control variables, so u is required"
                )
            elif u is not None:
                warnings.warn(
                    "Control variables u were ignored because control variables were"
                    " not used when the model was fit"
                )
        else:
            trim_last_point = self.discrete_time and (x_dot is None)
            u = validate_control_variables(
                x,
                u,
                multiple_trajectories=multiple_trajectories,
                trim_last_point=trim_last_point,
            )

        if multiple_trajectories:
            x, x_dot = self._process_multiple_trajectories(
                x, t, x_dot, return_array=True
            )
        else:
            x = validate_input(x, t)
            if x_dot is None:
                if self.discrete_time:
                    x_dot = x[1:]
                    x = x[:-1]
                else:
                    x_dot = self.differentiation_method(x, t)

        if ndim(x_dot) == 1:
            x_dot = x_dot.reshape(-1, 1)

        # Append control variables
        if u is not None and self.n_control_features_ > 0:
            x = concatenate((x, u), axis=1)

        # Drop rows where derivative isn't known (usually endpoints)
        x, x_dot = drop_nan_rows(x, x_dot)

        x_dot_predict = self.model.predict(x)
        return metric(x_dot, x_dot_predict, **metric_kws)

    def _process_multiple_trajectories(self, x, t, x_dot, return_array=True):
        """
        Handle input data that contains multiple trajectories by doing the
        necessary validation, reshaping, and computation of derivatives.

        This method essentially just loops over elements of each list in parallel,
        validates them, and (optionally) concatenates them together.

        Parameters
        ----------
        x: list of np.ndarray
            List of measurements, with each entry corresponding to a different
            trajectory.

        t: list of np.ndarray or int
            List of time points for different trajectories.
            If a list of ints is passed, each entry is assumed to be the timestep
            for the corresponding trajectory in x.

        x_dot: list of np.ndarray
            List of derivative measurements, with each entry corresponding to a
            different trajectory. If None, the derivatives will be approximated
            from x.

        return_array: boolean, optional (default True)
            Whether to return concatenated np.ndarrays.
            If False, the outputs will be lists with an entry for each trajectory.

        Returns
        -------
        x_out: np.ndarray or list
            Validated version of x. If return_array is True, x_out will be an
            np.ndarray of concatenated trajectories. If False, x_out will be
            a list.

        x_dot_out: np.ndarray or list
            Validated derivative measurements.If return_array is True, x_dot_out
            will be an np.ndarray of concatenated trajectories.
            If False, x_out will be a list.
        """
        if not isinstance(x, Sequence):
            raise TypeError("Input x must be a list")

        if self.discrete_time:
            x = [validate_input(xi) for xi in x]
            if x_dot is None:
                x_dot = [xi[1:] for xi in x]
                x = [xi[:-1] for xi in x]
            else:
                if not isinstance(x_dot, Sequence):
                    raise TypeError(
                        "x_dot must be a list if used with x of list type "
                        "(i.e. for multiple trajectories)"
                    )
                x_dot = [validate_input(xd) for xd in x_dot]
        else:
            if x_dot is None:
                if isinstance(t, Sequence):
                    x = [validate_input(xi, ti) for xi, ti in zip(x, t)]
                    x_dot = [
                        self.differentiation_method(xi, ti) for xi, ti in zip(x, t)
                    ]
                else:
                    x = [validate_input(xi, t) for xi in x]
                    x_dot = [self.differentiation_method(xi, t) for xi in x]
            else:
                if not isinstance(x_dot, Sequence):
                    raise TypeError(
                        "x_dot must be a list if used with x of list type "
                        "(i.e. for multiple trajectories)"
                    )
                if isinstance(t, Sequence):
                    x = [validate_input(xi, ti) for xi, ti in zip(x, t)]
                    x_dot = [validate_input(xd, ti) for xd, ti in zip(x_dot, t)]
                else:
                    x = [validate_input(xi, t) for xi in x]
                    x_dot = [validate_input(xd, t) for xd in x_dot]

        if return_array:
            return vstack(x), vstack(x_dot)
        else:
            return x, x_dot

    def differentiate(self, x, t=None, multiple_trajectories=False):
        """
        Apply the model's differentiation method
        (:code:`self.differentiation_method`) to data.

        Parameters
        ----------
        x: array-like or list of array-like, shape (n_samples, n_input_features)
            Data to be differentiated.

        t: int, numpy array of shape (n_samples,), or list of numpy arrays, optional \
                (default None)
            Time step between samples or array of collection times.
            If None, the default time step ``t_default`` will be used.

        multiple_trajectories: boolean, optional (default False)
            If True, x contains multiple trajectories and must be a list of
            data from each trajectory. If False, x is a single trajectory.

        Returns
        -------
        x_dot: array-like or list of array-like, shape (n_samples, n_input_features)
            Time derivatives computed by using the model's differentiation
            method
        """
        if t is None:
            t = self.t_default
        if self.discrete_time:
            raise RuntimeError("No differentiation implemented for discrete time model")

        if multiple_trajectories:
            return self._process_multiple_trajectories(x, t, None, return_array=False)[
                1
            ]
        else:
            x = validate_input(x, t)
            return self.differentiation_method(x, t)

    def coefficients(self):
        """
        Get an array of the coefficients learned by SINDy model.

        Returns
        -------
        coef: np.ndarray, shape (n_input_features, n_output_features)
            Learned coefficients of the SINDy model.
            Equivalent to :math:`\\Xi^\\top` in the literature.
        """
        check_is_fitted(self, "model")
        return self.model.steps[-1][1].coef_

    def get_feature_names(self):
        """
        Get a list of names of features used by SINDy model.

        Returns
        -------
        feats: list
            A list of strings giving the names of the features in the feature
            library, :code:`self.feature_library`.
        """
        check_is_fitted(self, "model")
        return self.model.steps[0][1].get_feature_names(
            input_features=self.feature_names
        )

    def simulate(
        self,
        x0,
        t,
        u=None,
        integrator=odeint,
        stop_condition=None,
        interpolator=None,
        integrator_kws={},
        interpolator_kws={},
    ):
        """
        Simulate the SINDy model forward in time.

        Parameters
        ----------
        x0: numpy array, size [n_features]
            Initial condition from which to simulate.

        t: int or numpy array of size [n_samples]
            If the model is in continuous time, t must be an array of time
            points at which to simulate. If the model is in discrete time,
            t must be an integer indicating how many steps to predict.

        u: function from R^1 to R^{n_control_features} or list/array, optional \
            (default None)
            Control inputs.
            If the model is continuous time, i.e. ``self.discrete_time == False``,
            this function should take in a time and output the values of each of
            the n_control_features control features as a list or numpy array.
            Alternatively, if the model is continuous time, ``u`` can also be an
            array of control inputs at each time step. In this case the array is
            fit with the interpolator specified by ``interpolator``.
            If the model is discrete time, i.e. ``self.discrete_time == True``,
            u should be a list (with ``len(u) == t``) or array (with
            ``u.shape[0] == 1``) giving the control inputs at each step.

        integrator: callable, optional (default ``odeint``)
            Function to use to integrate the system.
            Default is ``scipy.integrate.odeint``.

        stop_condition: function object, optional
            If model is in discrete time, optional function that gives a
            stopping condition for stepping the simulation forward.

        interpolator: callable, optional (default ``interp1d``)
            Function used to interpolate control inputs if ``u`` is an array.
            Default is ``scipy.interpolate.interp1d``.

        integrator_kws: dict, optional (default {})
            Optional keyword arguments to pass to the integrator

        interpolator_kws: dict, optional (default {})
            Optional keyword arguments to pass to the control input interpolator

        Returns
        -------
        x: numpy array, shape (n_samples, n_features)
            Simulation results
        """
        check_is_fitted(self, "model")
        if u is None and self.n_control_features_ > 0:
            raise TypeError("Model was fit using control variables, so u is required")

        if self.discrete_time:
            if not isinstance(t, int) or t <= 0:
                raise ValueError(
                    "For discrete time model, t must be an integer (indicating"
                    "the number of steps to predict)"
                )

            if stop_condition is not None:

                def check_stop_condition(xi):
                    return stop_condition(xi)

            else:

                def check_stop_condition(xi):
                    pass

            x = zeros((t, self.n_input_features_ - self.n_control_features_))
            x[0] = x0

            if u is None or self.n_control_features_ == 0:
                if u is not None:
                    warnings.warn(
                        "Control variables u were ignored because control variables"
                        " were not used when the model was fit"
                    )
                for i in range(1, t):
                    x[i] = self.predict(x[i - 1 : i])
                    if check_stop_condition(x[i]):
                        return x[: i + 1]
            else:
                for i in range(1, t):
                    x[i] = self.predict(x[i - 1 : i], u=u[i - 1])
                    if check_stop_condition(x[i]):
                        return x[: i + 1]
            return x
        else:
            if isscalar(t):
                raise ValueError(
                    "For continuous time model, t must be an array of time"
                    " points at which to simulate"
                )

            if u is None or self.n_control_features_ == 0:
                if u is not None:
                    warnings.warn(
                        "Control variables u were ignored because control variables"
                        " were not used when the model was fit"
                    )

                def rhs(x, t):
                    return self.predict(x[newaxis, :])[0]

            else:
                if not callable(u):
                    if interpolator is None:
<<<<<<< HEAD
                        u_fun = interp1d(t, u, axis=0, kind="cubic", fill_value="extrapolate")
=======
                        u_fun = interp1d(
                            t, u, axis=0, kind="cubic", fill_value="extrapolate"
                        )
>>>>>>> 7afc3bca
                    else:
                        u_fun = interpolator(t, u, **interpolator_kws)

                    t = t[:-1]
                    warnings.warn(
                        "Last time point dropped in simulation because interpolation"
                        " of control input was used. To avoid this, pass in a callable"
                        " for u."
                    )
                else:
                    u_fun = u

                if ndim(u_fun(t[0])) == 1:

                    def rhs(x, t):
                        return self.predict(x[newaxis, :], u_fun(t).reshape(1, -1))[0]

                else:

                    def rhs(x, t):
                        return self.predict(x[newaxis, :], u_fun(t))[0]

            return integrator(rhs, x0, t, **integrator_kws)

    @property
    def complexity(self):
        """
        Complexity of the model measured as the number of nonzero parameters.
        """
        return self.model.steps[-1][1].complexity<|MERGE_RESOLUTION|>--- conflicted
+++ resolved
@@ -779,13 +779,9 @@
             else:
                 if not callable(u):
                     if interpolator is None:
-<<<<<<< HEAD
-                        u_fun = interp1d(t, u, axis=0, kind="cubic", fill_value="extrapolate")
-=======
                         u_fun = interp1d(
                             t, u, axis=0, kind="cubic", fill_value="extrapolate"
                         )
->>>>>>> 7afc3bca
                     else:
                         u_fun = interpolator(t, u, **interpolator_kws)
 
