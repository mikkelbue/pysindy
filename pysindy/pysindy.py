import warnings
from itertools import product
from typing import Collection
from typing import Sequence

import numpy as np
from scipy.integrate import odeint
from scipy.integrate import solve_ivp
from scipy.interpolate import interp1d
from scipy.linalg import LinAlgWarning
from sklearn import __version__
from sklearn.base import BaseEstimator
from sklearn.exceptions import ConvergenceWarning
from sklearn.metrics import r2_score
from sklearn.pipeline import Pipeline
from sklearn.utils.validation import check_is_fitted

from .differentiation import FiniteDifference
<<<<<<< HEAD
from .feature_library import GeneralizedLibrary
from .feature_library import ParameterizedLibrary
from .feature_library import PDELibrary
from .feature_library import PolynomialLibrary
from .feature_library import SINDyPILibrary
from .feature_library import TensoredLibrary
from .feature_library import WeakPDELibrary
=======
from .feature_library import PolynomialLibrary
from .optimizers import EnsembleOptimizer
>>>>>>> 8266ae03
from .optimizers import SINDyOptimizer
from .optimizers import SINDyPI
from .optimizers import STLSQ
from .utils import ax_time_to_ax_sample
from .utils import AxesArray
from .utils import concat_sample_axis
from .utils import drop_nan_samples
from .utils import equations
from .utils import SampleConcatter
from .utils import validate_control_variables
from .utils import validate_input
<<<<<<< HEAD
=======
from .utils import validate_no_reshape
>>>>>>> 8266ae03


class SINDy(BaseEstimator):
    """
    Sparse Identification of Nonlinear Dynamical Systems (SINDy).
    Uses sparse regression to learn a dynamical systems model from measurement data.

    Parameters
    ----------
    optimizer : optimizer object, optional
        Optimization method used to fit the SINDy model. This must be a class
        extending :class:`pysindy.optimizers.BaseOptimizer`.
        The default is :class:`STLSQ`.

    feature_library : feature library object, optional
        Feature library object used to specify candidate right-hand side features.
        This must be a class extending
        :class:`pysindy.feature_library.base.BaseFeatureLibrary`.
        The default option is :class:`PolynomialLibrary`.

    differentiation_method : differentiation object, optional
        Method for differentiating the data. This must be a class extending
        :class:`pysindy.differentiation_methods.base.BaseDifferentiation` class.
        The default option is centered difference.

    feature_names : list of string, length n_input_features, optional
        Names for the input features (e.g. ``['x', 'y', 'z']``). If None, will use
        ``['x0', 'x1', ...]``.

    t_default : float, optional (default 1)
        Default value for the time step.

    discrete_time : boolean, optional (default False)
        If True, dynamical system is treated as a map. Rather than predicting
        derivatives, the right hand side functions step the system forward by
        one time step. If False, dynamical system is assumed to be a flow
        (right-hand side functions predict continuous time derivatives).

    Attributes
    ----------
    model : ``sklearn.multioutput.MultiOutputRegressor`` object
        The fitted SINDy model.

    n_input_features_ : int
        The total number of input features.

    n_output_features_ : int
        The total number of output features. This number is a function of
        ``self.n_input_features`` and the feature library being used.

    n_control_features_ : int
        The total number of control input features.

    Examples
    --------
    >>> import numpy as np
    >>> from scipy.integrate import solve_ivp
    >>> from pysindy import SINDy
    >>> lorenz = lambda z,t : [10*(z[1] - z[0]),
    >>>                        z[0]*(28 - z[2]) - z[1],
    >>>                        z[0]*z[1] - 8/3*z[2]]
    >>> t = np.arange(0,2,.002)
    >>> x = solve_ivp(lorenz, [-8,8,27], t)
    >>> model = SINDy()
    >>> model.fit(x, t=t[1]-t[0])
    >>> model.print()
    x0' = -10.000 1 + 10.000 x0
    x1' = 27.993 1 + -0.999 x0 + -1.000 1 x1
    x2' = -2.666 x1 + 1.000 1 x0
    >>> model.coefficients()
    array([[ 0.        ,  0.        ,  0.        ],
           [-9.99969193, 27.99344519,  0.        ],
           [ 9.99961547, -0.99905338,  0.        ],
           [ 0.        ,  0.        , -2.66645651],
           [ 0.        ,  0.        ,  0.        ],
           [ 0.        ,  0.        ,  0.99990257],
           [ 0.        , -0.99980268,  0.        ],
           [ 0.        ,  0.        ,  0.        ],
           [ 0.        ,  0.        ,  0.        ],
           [ 0.        ,  0.        ,  0.        ]])
    >>> model.score(x, t=t[1]-t[0])
    0.999999985520653

    >>> import numpy as np
    >>> from scipy.integrate import solve_ivp
    >>> from pysindy import SINDy
    >>> u = lambda t : np.sin(2 * t)
    >>> lorenz_c = lambda z,t : [
                10 * (z[1] - z[0]) + u(t) ** 2,
                z[0] * (28 - z[2]) - z[1],
                z[0] * z[1] - 8 / 3 * z[2],
        ]
    >>> t = np.arange(0,2,0.002)
    >>> x = solve_ivp(lorenz_c, [-8,8,27], t)
    >>> u_eval = u(t)
    >>> model = SINDy()
    >>> model.fit(x, u_eval, t=t[1]-t[0])
    >>> model.print()
    x0' = -10.000 x0 + 10.000 x1 + 1.001 u0^2
    x1' = 27.994 x0 + -0.999 x1 + -1.000 x0 x2
    x2' = -2.666 x2 + 1.000 x0 x1
    >>> model.coefficients()
    array([[ 0.        , -9.99969851,  9.99958359,  0.        ,  0.        ,
             0.        ,  0.        ,  0.        ,  0.        ,  0.        ,
             0.        ,  0.        ,  0.        ,  0.        ,  1.00120331],
           [ 0.        , 27.9935177 , -0.99906375,  0.        ,  0.        ,
             0.        ,  0.        , -0.99980455,  0.        ,  0.        ,
             0.        ,  0.        ,  0.        ,  0.        ,  0.        ],
           [ 0.        ,  0.        ,  0.        , -2.666437  ,  0.        ,
             0.        ,  0.99990137,  0.        ,  0.        ,  0.        ,
             0.        ,  0.        ,  0.        ,  0.        ,  0.        ]])
    >>> model.score(x, u_eval, t=t[1]-t[0])
    0.9999999855414495
    """

    def __init__(
        self,
        optimizer=None,
        feature_library=None,
        differentiation_method=None,
        feature_names=None,
        t_default=1,
        discrete_time=False,
    ):
        if optimizer is None:
            optimizer = STLSQ()
        self.optimizer = optimizer
        if feature_library is None:
            feature_library = PolynomialLibrary()
        self.feature_library = feature_library
        if differentiation_method is None:
            differentiation_method = FiniteDifference(axis=-2)
        self.differentiation_method = differentiation_method
        if not isinstance(t_default, float) and not isinstance(t_default, int):
            raise ValueError("t_default must be a positive number")
        elif t_default <= 0:
            raise ValueError("t_default must be a positive number")
        else:
            self.t_default = t_default
        self.feature_names = feature_names
        self.discrete_time = discrete_time

    def fit(
        self,
        x,
        t=None,
        x_dot=None,
        u=None,
        multiple_trajectories=False,
        unbias=True,
        quiet=False,
        ensemble=False,
        library_ensemble=False,
        replace=True,
        n_candidates_to_drop=1,
        n_subset=None,
        n_models=None,
        ensemble_aggregator=None,
    ):
        """
        Fit a SINDy model.

        Parameters
        ----------
        x: array-like or list of array-like, shape (n_samples, n_input_features)
            Training data. If training data contains multiple trajectories,
            x should be a list containing data for each trajectory. Individual
            trajectories may contain different numbers of samples.

        t: float, numpy array of shape (n_samples,), or list of numpy arrays, optional \
                (default None)
            If t is a float, it specifies the timestep between each sample.
            If array-like, it specifies the time at which each sample was
            collected.
            In this case the values in t must be strictly increasing.
            In the case of multi-trajectory training data, t may also be a list
            of arrays containing the collection times for each individual
            trajectory.
            If None, the default time step ``t_default`` will be used.

        x_dot: array-like or list of array-like, shape (n_samples, n_input_features), \
                optional (default None)
            Optional pre-computed derivatives of the training data. If not
            provided, the time derivatives of the training data will be
            computed using the specified differentiation method. If x_dot is
            provided, it must match the shape of the training data and these
            values will be used as the time derivatives.

        u: array-like or list of array-like, shape (n_samples, n_control_features), \
                optional (default None)
            Control variables/inputs. Include this variable to use sparse
            identification for nonlinear dynamical systems for control (SINDYc).
            If training data contains multiple trajectories (i.e. if x is a list of
            array-like), then u should be a list containing control variable data
            for each trajectory. Individual trajectories may contain different
            numbers of samples.

        multiple_trajectories: boolean, optional, (default False)
            Whether or not the training data includes multiple trajectories. If
            True, the training data must be a list of arrays containing data
            for each trajectory. If False, the training data must be a single
            array.

        unbias: boolean, optional (default True)
            Whether to perform an extra step of unregularized linear regression to
            unbias the coefficients for the identified support.
            If the optimizer (``self.optimizer``) applies any type of regularization,
            that regularization may bias coefficients toward particular values,
            improving the conditioning of the problem but harming the quality of the
            fit. Setting ``unbias==True`` enables an extra step wherein unregularized
            linear regression is applied, but only for the coefficients in the support
            identified by the optimizer. This helps to remove the bias introduced by
            regularization.

        quiet: boolean, optional (default False)
            Whether or not to suppress warnings during model fitting.

        ensemble : boolean, optional (default False)
            This parameter is used to allow for "ensembling", i.e. the
            generation of many SINDy models (n_models) by choosing a random
            temporal subset of the input data (n_subset) for each sparse
            regression. This often improves robustness because averages
            (bagging) or medians (bragging) of all the models are usually
            quite high-performing. The user can also generate "distributions"
            of many models, and calculate how often certain library terms
            are included in a model.

        library_ensemble : boolean, optional (default False)
            This parameter is used to allow for "library ensembling",
            i.e. the generation of many SINDy models (n_models) by choosing
            a random subset of the candidate library terms to truncate. So,
            n_models are generated by solving n_models sparse regression
            problems on these "reduced" libraries. Once again, this often
            improves robustness because averages (bagging) or medians
            (bragging) of all the models are usually quite high-performing.
            The user can also generate "distributions" of many models, and
            calculate how often certain library terms are included in a model.

        replace : boolean, optional (default True)
            If ensemble true, whether or not to time sample with replacement.

        n_candidates_to_drop : int, optional (default 1)
            Number of candidate terms in the feature library to drop during
            library ensembling.

        n_subset : int, optional (default len(time base))
            Number of time points to use for ensemble

        n_models : int, optional (default 20)
            Number of models to generate via ensemble

        ensemble_aggregator : callable, optional (default numpy.median)
            Method to aggregate model coefficients across different samples.
            This method argument is only used if ``ensemble`` or ``library_ensemble``
            is True.
            The method should take in a list of 2D arrays and return a 2D
            array of the same shape as the arrays in the list.
            Example: :code:`lambda x: np.median(x, axis=0)`

        Returns
        -------
        self: a fitted :class:`SINDy` instance
        """

        if ensemble or library_ensemble:
            # DeprecationWarning are ignored by default...
            warnings.warn(
                "Ensembling arguments are deprecated."
                "Use the EnsembleOptimizer class instead.",
                UserWarning,
            )
        if t is None:
            t = self.t_default

        if not multiple_trajectories:
            x, t, x_dot, u = _adapt_to_multiple_trajectories(x, t, x_dot, u)
            multiple_trajectories = True
        elif (
            not isinstance(x, Sequence)
            or (not isinstance(x_dot, Sequence) and x_dot is not None)
            or (not isinstance(u, Sequence) and u is not None)
        ):
            raise TypeError(
                "If multiple trajectories set, x and if included,"
                "x_dot and u, must be Sequences"
            )
        x, x_dot, u = _comprehend_and_validate_inputs(
            x, t, x_dot, u, self.feature_library
        )

        if (n_models is not None) and n_models <= 0:
            raise ValueError("n_models must be a positive integer")
        if (n_subset is not None) and n_subset <= 0:
            raise ValueError("n_subset must be a positive integer")

<<<<<<< HEAD
        # Note: This block for calculating x_dot for weak and pde libs is identical
        # to the one in score. Should we redefine the differentiation_method to cover
        # the weak and pde library cases more generally?
        # The validate_input should probably explicity handle the weak and pde cases...
        if isinstance(self.feature_library, WeakPDELibrary):
            self.feature_library.old_x = np.copy(x)
        if x_dot is None:
            pde_libraries = False
            weak_libraries = False

            if isinstance(self.feature_library, WeakPDELibrary):
                if multiple_trajectories:
                    x_dot = [
                        self.feature_library.convert_u_dot_integral(xi) for xi in x
                    ]
                else:
                    x_dot = self.feature_library.convert_u_dot_integral(x)
            elif isinstance(self.feature_library, PDELibrary):
                if multiple_trajectories and isinstance(t, Sequence):
                    x_dot = [
                        FiniteDifference(d=1, axis=-2)._differentiate(xi, t=ti)
                        for xi, ti in zip(x, t)
                    ]
                elif multiple_trajectories:
                    x_dot = [
                        FiniteDifference(d=1, axis=-2)._differentiate(xi, t=t)
                        for xi in x
                    ]
                else:
                    x_dot = FiniteDifference(d=1, axis=-2)._differentiate(x, t=t)

            elif hasattr(self.feature_library, "libraries_"):
                for lib in self.feature_library.libraries_:
                    if isinstance(lib, WeakPDELibrary):
                        weak_libraries = True
                    if isinstance(lib, PDELibrary):
                        pde_libraries = True
                if weak_libraries:
                    constants_final = np.ones(self.feature_library.libraries_[0].K)
                    if isinstance(
                        self.feature_library, ParameterizedLibrary
                    ) or isinstance(self.feature_library, TensoredLibrary):
                        for k in range(self.feature_library.libraries_[0].K):
                            constants_final[k] = np.sum(
                                self.feature_library.libraries_[0].fullweights0[k]
                            )
                    if multiple_trajectories:

                        x_dot = [
                            self.feature_library.libraries_[0].convert_u_dot_integral(
                                xi
                            )
                            * constants_final[:, np.newaxis]
                            for xi in x
                        ]
                    else:
                        x_dot = (
                            self.feature_library.libraries_[0].convert_u_dot_integral(x)
                            * constants_final[:, np.newaxis]
                        )

                elif pde_libraries:
                    if multiple_trajectories and isinstance(t, Sequence):
                        x_dot = [
                            FiniteDifference(d=1, axis=-2)._differentiate(xi, t=ti)
                            for xi, ti in zip(x, t)
                        ]
                    elif multiple_trajectories:
                        x_dot = [
                            FiniteDifference(d=1, axis=-2)._differentiate(xi, t=t)
                            for xi in x
                        ]
                    else:
                        x_dot = FiniteDifference(d=1, axis=-2)._differentiate(x, t=t)

        # save copy of x in case there are control inputs to be validated
        x_list = x
        x_dot_None = False  # flag for discrete time functionality
        if multiple_trajectories:
            if self.discrete_time:
                if x_dot is None:
                    x_dot_None = True  # set the flag
            self.feature_library.num_trajectories = len(x)
            if hasattr(self.feature_library, "libraries_"):
                for lib in self.feature_library.libraries_:
                    if isinstance(lib, PDELibrary):
                        lib.num_trajectories = len(x)
                    if isinstance(lib, WeakPDELibrary):
                        lib.num_trajectories = len(x)

            x, x_dot = self._process_multiple_trajectories(x, t, x_dot)
        else:
            self.feature_library.num_trajectories = 1
            x = validate_input(x, t)

            if self.discrete_time:
                if x_dot is None:
                    x_dot_None = True
                    x_dot = x[1:]
                    x = x[:-1]
                else:
                    x_dot = validate_input(x_dot)
            else:
                if x_dot is None:
                    x_dot = self.differentiation_method(x, t)

                elif not isinstance(self.feature_library, WeakPDELibrary):
                    weak_libraries = False
                    if isinstance(self.feature_library, GeneralizedLibrary):
                        for lib in self.feature_library.libraries_:
                            if isinstance(lib, WeakPDELibrary):
                                weak_libraries = True
                    if not weak_libraries:
                        x_dot = validate_input(x_dot, t)
=======
        x_dot_None = False  # flag for discrete time functionality
        if self.discrete_time:
            if x_dot is None:
                x_dot_None = True  # set the flag
>>>>>>> 8266ae03

        x, x_dot = self._process_multiple_trajectories(x, t, x_dot)
        if u is None:
            self.n_control_features_ = 0
        else:
            trim_last_point = self.discrete_time and x_dot_None
            u = validate_control_variables(
                x,
                u,
                multiple_trajectories=multiple_trajectories,
                trim_last_point=trim_last_point,
            )
            self.n_control_features_ = u[0].shape[u[0].ax_coord]

        # Set ensemble variables
        self.ensemble = ensemble
        self.library_ensemble = library_ensemble
        if ensemble and n_subset is None:
            if x[0].ndim == 1:
                raise ValueError("This shouldn't happen anymore")
                n_subset = x[0].shape[0]
            else:
                n_subset = x[0].shape[x[0].ax_time]

        # Append control variables
<<<<<<< HEAD
        if self.n_control_features_ > 0:
            x = np.concatenate((x, u), axis=1)

        # Drop rows where derivative isn't known unless using weak PDE form
        # OR If this is a generalized library with weak libraries
        weak_libraries = False
        if hasattr(self.feature_library, "libraries_"):
            for lib in self.feature_library.libraries_:
                if isinstance(lib, WeakPDELibrary):
                    weak_libraries = True
        if not isinstance(self.feature_library, WeakPDELibrary) and not weak_libraries:
            x, x_dot = drop_nan_rows(x, x_dot)
=======
        if u is not None:
            x = [np.concatenate((xi, ui), axis=xi.ax_coord) for xi, ui in zip(x, u)]

        x = [ax_time_to_ax_sample(xi) for xi in x]
        x_dot = [ax_time_to_ax_sample(xdoti) for xdoti in x_dot]
>>>>>>> 8266ae03

        if hasattr(self.optimizer, "unbias"):
            unbias = self.optimizer.unbias

        # backwards compatibility for ensemble options
        if library_ensemble:
            self.feature_library.library_ensemble = False
        if ensemble and not library_ensemble:
            if n_subset is None:
                n_sample_tot = np.sum([xi.shape[xi.ax_sample] for xi in x])
                n_subset = int(0.6 * n_sample_tot)
            optimizer = SINDyOptimizer(
                EnsembleOptimizer(
                    self.optimizer,
                    bagging=True,
                    n_subset=n_subset,
                    n_models=n_models,
                ),
                unbias=unbias,
            )
            self.coef_list = optimizer.optimizer.coef_list
        elif not ensemble and library_ensemble:
            optimizer = SINDyOptimizer(
                EnsembleOptimizer(
                    self.optimizer,
                    library_ensemble=True,
                    n_models=n_models,
                ),
                unbias=unbias,
            )
            self.coef_list = optimizer.optimizer.coef_list
        elif ensemble and library_ensemble:
            if n_subset is None:
                n_sample_tot = np.sum([xi.shape[xi.ax_sample] for xi in x])
                n_subset = int(0.6 * n_sample_tot)
            optimizer = SINDyOptimizer(
                EnsembleOptimizer(
                    self.optimizer,
                    bagging=True,
                    n_subset=n_subset,
                    n_models=n_models,
                    library_ensemble=True,
                ),
                unbias=unbias,
            )
            self.coef_list = optimizer.optimizer.coef_list
        else:
            optimizer = SINDyOptimizer(self.optimizer, unbias=unbias)
        steps = [
            ("features", self.feature_library),
            ("shaping", SampleConcatter()),
            ("model", optimizer),
        ]
        x_dot = concat_sample_axis(x_dot)
        self.model = Pipeline(steps)
        action = "ignore" if quiet else "default"
        with warnings.catch_warnings():
            warnings.filterwarnings(action, category=ConvergenceWarning)
            warnings.filterwarnings(action, category=LinAlgWarning)
            warnings.filterwarnings(action, category=UserWarning)
            self.model.fit(x, x_dot)

        # New version of sklearn changes attribute name
        if float(__version__[:3]) >= 1.0:
            self.n_features_in_ = self.model.steps[0][1].n_features_in_
            n_input_features = self.model.steps[0][1].n_features_in_
        else:
            self.n_input_features_ = self.model.steps[0][1].n_input_features_
            n_input_features = self.model.steps[0][1].n_input_features_
        self.n_output_features_ = self.model.steps[0][1].n_output_features_

        if self.feature_names is None:
            feature_names = []
            for i in range(n_input_features - self.n_control_features_):
                feature_names.append("x" + str(i))
            for i in range(self.n_control_features_):
                feature_names.append("u" + str(i))
            self.feature_names = feature_names

        return self

    def predict(self, x, u=None, multiple_trajectories=False):
        """
        Predict the time derivatives using the SINDy model.

        Parameters
        ----------
        x: array-like or list of array-like, shape (n_samples, n_input_features)
            Samples.

        u: array-like or list of array-like, shape(n_samples, n_control_features), \
                (default None)
            Control variables. If ``multiple_trajectories==True`` then u
            must be a list of control variable data from each trajectory. If the
            model was fit with control variables then u is not optional.

        multiple_trajectories: boolean, optional (default False)
            If True, x contains multiple trajectories and must be a list of
            data from each trajectory. If False, x is a single trajectory.

        Returns
        -------
        x_dot: array-like or list of array-like, shape (n_samples, n_input_features)
            Predicted time derivatives
        """
        if not multiple_trajectories:
            x, _, _, u = _adapt_to_multiple_trajectories(x, None, None, u)
        x, _, u = _comprehend_and_validate_inputs(x, 1, None, u, self.feature_library)

        check_is_fitted(self, "model")
        if self.n_control_features_ > 0 and u is None:
            raise TypeError("Model was fit using control variables, so u is required")
        if self.n_control_features_ == 0 and u is not None:
            warnings.warn(
                "Control variables u were ignored because control variables were"
                " not used when the model was fit"
            )
            u = None
        if self.discrete_time:
            x = [validate_input(xi) for xi in x]
        if u is not None:
            u = validate_control_variables(x, u)
            x = [np.concatenate((xi, ui), axis=xi.ax_coord) for xi, ui in zip(x, u)]
        x = [ax_time_to_ax_sample(xi) for xi in x]
        result = [self.model.predict([xi]) for xi in x]
        result = [
            self.feature_library.reshape_samples_to_spatial_grid(pred)
            for pred in result
        ]

        # Kept for backwards compatability.
        if not multiple_trajectories:
            return result[0]
        return result

    def equations(self, precision=3):
        """
        Get the right hand sides of the SINDy model equations.

        Parameters
        ----------
        precision: int, optional (default 3)
            Number of decimal points to include for each coefficient in the
            equation.

        Returns
        -------
        equations: list of strings
            List of strings representing the SINDy model equations for each
            input feature.
        """
        check_is_fitted(self, "model")
        if self.discrete_time:
            base_feature_names = [f + "[k]" for f in self.feature_names]
        else:
            base_feature_names = self.feature_names
        return equations(
            self.model,
            input_features=base_feature_names,
            precision=precision,
        )

    def print(self, lhs=None, precision=3):
        """Print the SINDy model equations.

        Parameters
        ----------
        lhs: list of strings, optional (default None)
            List of variables to print on the left-hand sides of the learned equations.
            By defualt :code:`self.input_features` are used.

        precision: int, optional (default 3)
            Precision to be used when printing out model coefficients.
        """
        eqns = self.equations(precision)
        if isinstance(self.optimizer, SINDyPI):
            feature_names = self.get_feature_names()
        else:
            feature_names = self.feature_names
        for i, eqn in enumerate(eqns):
            if self.discrete_time:
                names = "(" + feature_names[i] + ")"
                print(names + "[k+1] = " + eqn)
            elif lhs is None:
                if not isinstance(self.optimizer, SINDyPI):
                    names = "(" + feature_names[i] + ")"
                    print(names + "' = " + eqn)
                else:
                    names = feature_names[i]
                    print(names + " = " + eqn)
            else:
                print(lhs[i] + " = " + eqn)

    def score(
        self,
        x,
        t=None,
        x_dot=None,
        u=None,
        multiple_trajectories=False,
        metric=r2_score,
        **metric_kws
    ):
        """
        Returns a score for the time derivative prediction produced by the model.

        Parameters
        ----------
        x: array-like or list of array-like, shape (n_samples, n_input_features)
            Samples from which to make predictions.

        t: float, numpy array of shape (n_samples,), or list of numpy arrays, optional \
                (default None)
            Time step between samples or array of collection times. Optional,
            used to compute the time derivatives of the samples if x_dot is not
            provided.
            If None, the default time step ``t_default`` will be used.

        x_dot: array-like or list of array-like, shape (n_samples, n_input_features), \
                optional (default None)
            Optional pre-computed derivatives of the samples. If provided,
            these values will be used to compute the score. If not provided,
            the time derivatives of the training data will be computed using
            the specified differentiation method.

        u: array-like or list of array-like, shape(n_samples, n_control_features), \
                optional (default None)
            Control variables. If ``multiple_trajectories==True`` then u
            must be a list of control variable data from each trajectory.
            If the model was fit with control variables then u is not optional.

        multiple_trajectories: boolean, optional (default False)
            If True, x contains multiple trajectories and must be a list of
            data from each trajectory. If False, x is a single trajectory.

        metric: callable, optional
            Metric function with which to score the prediction. Default is the
            R^2 coefficient of determination.
            See `Scikit-learn \
            <https://scikit-learn.org/stable/modules/model_evaluation.html>`_
            for more options.

        metric_kws: dict, optional
            Optional keyword arguments to pass to the metric function.

        Returns
        -------
        score: float
            Metric function value for the model prediction of x_dot.
        """

        if t is None:
            t = self.t_default

        if not multiple_trajectories:
            x, t, x_dot, u = _adapt_to_multiple_trajectories(x, t, x_dot, u)
            multiple_trajectories = True
        x, x_dot, u = _comprehend_and_validate_inputs(
            x, t, x_dot, u, self.feature_library
        )

        x_dot_predict = self.predict(x, u, multiple_trajectories=multiple_trajectories)

        if self.discrete_time and x_dot is None:
            x_dot_predict = [xd[:-1] for xd in x_dot_predict]

        x, x_dot = self._process_multiple_trajectories(x, t, x_dot)
        x = [ax_time_to_ax_sample(xi) for xi in x]
        x_dot = [ax_time_to_ax_sample(xdoti) for xdoti in x_dot]
        x_dot_predict = [ax_time_to_ax_sample(xdip) for xdip in x_dot_predict]

        x_dot, x_dot_predict = zip(
            *[
                drop_nan_samples(xdoti, xdotpi)
                for xdoti, xdotpi in zip(x_dot, x_dot_predict)
            ]
        )

        x_dot = concat_sample_axis(x_dot)
        x_dot_predict = concat_sample_axis(x_dot_predict)
        if x_dot.ndim == 1:
            x_dot = x_dot.reshape(-1, 1)
        return metric(x_dot, x_dot_predict, **metric_kws)

    def _process_multiple_trajectories(self, x, t, x_dot):
        """
        Handle input data that contains multiple trajectories by doing the
        necessary validation, reshaping, and computation of derivatives.

        This method essentially just loops over elements of each list in parallel,
        validates them, and (optionally) concatenates them together.

        Parameters
        ----------
        x: list of np.ndarray
            List of measurements, with each entry corresponding to a different
            trajectory.

        t: list of np.ndarray or int
            List of time points for different trajectories.
            If a list of ints is passed, each entry is assumed to be the timestep
            for the corresponding trajectory in x.

        x_dot: list of np.ndarray
            List of derivative measurements, with each entry corresponding to a
            different trajectory. If None, the derivatives will be approximated
            from x.

        return_array: boolean, optional (default True)
            Whether to return concatenated np.ndarrays.
            If False, the outputs will be lists with an entry for each trajectory.

        Returns
        -------
        x_out: np.ndarray or list
            Validated version of x. If return_array is True, x_out will be an
            np.ndarray of concatenated trajectories. If False, x_out will be
            a list.

        x_dot_out: np.ndarray or list
            Validated derivative measurements.If return_array is True, x_dot_out
            will be an np.ndarray of concatenated trajectories.
            If False, x_out will be a list.
        """
        if not isinstance(x, Sequence):
            raise TypeError("Input x must be a list")

        if self.discrete_time:
            x = [validate_input(xi) for xi in x]
            if x_dot is None:
                x_dot = [xi[1:] for xi in x]
                x = [xi[:-1] for xi in x]
            else:
                if not isinstance(x_dot, Sequence):
                    raise TypeError(
                        "x_dot must be a list if used with x of list type "
                        "(i.e. for multiple trajectories)"
                    )
                x_dot = [validate_input(xd) for xd in x_dot]
        else:
            if x_dot is None:
                x = [
                    self.feature_library.validate_input(xi, ti)
                    for xi, ti in _zip_like_sequence(x, t)
                ]
                x_dot = [
                    self.feature_library.calc_trajectory(
                        self.differentiation_method, xi, ti
                    )
                    for xi, ti in _zip_like_sequence(x, t)
                ]
            else:
                if not isinstance(x_dot, Sequence):
                    raise TypeError(
                        "x_dot must be a list if used with x of list type "
                        "(i.e. for multiple trajectories)"
                    )
                if isinstance(t, Sequence):
                    x = [
                        self.feature_library.validate_input(xi, ti)
                        for xi, ti in zip(x, t)
                    ]
                    x_dot = [
                        self.feature_library.validate_input(xd, ti)
                        for xd, ti in zip(x_dot, t)
                    ]
                else:
                    x = [self.feature_library.validate_input(xi, t) for xi in x]
                    x_dot = [self.feature_library.validate_input(xd, t) for xd in x_dot]
        return x, x_dot

    def differentiate(self, x, t=None, multiple_trajectories=False):
        """
        Apply the model's differentiation method
        (:code:`self.differentiation_method`) to data.

        Parameters
        ----------
        x: array-like or list of array-like, shape (n_samples, n_input_features)
            Data to be differentiated.

        t: int, numpy array of shape (n_samples,), or list of numpy arrays, optional \
                (default None)
            Time step between samples or array of collection times.
            If None, the default time step ``t_default`` will be used.

        multiple_trajectories: boolean, optional (default False)
            If True, x contains multiple trajectories and must be a list of
            data from each trajectory. If False, x is a single trajectory.

        Returns
        -------
        x_dot: array-like or list of array-like, shape (n_samples, n_input_features)
            Time derivatives computed by using the model's differentiation
            method
        """
        if t is None:
            t = self.t_default
        if self.discrete_time:
            raise RuntimeError("No differentiation implemented for discrete time model")
        if not multiple_trajectories:
            x, t, _, _ = _adapt_to_multiple_trajectories(x, t, None, None)
        x, _, _ = _comprehend_and_validate_inputs(
            x, t, None, None, self.feature_library
        )
        result = self._process_multiple_trajectories(x, t, None)[1]
        if not multiple_trajectories:
            return result[0]
        return result

    def coefficients(self):
        """
        Get an array of the coefficients learned by SINDy model.

        Returns
        -------
        coef: np.ndarray, shape (n_input_features, n_output_features)
            Learned coefficients of the SINDy model.
            Equivalent to :math:`\\Xi^\\top` in the literature.
        """
        check_is_fitted(self, "model")
        return self.model.steps[-1][1].coef_

    def get_feature_names(self):
        """
        Get a list of names of features used by SINDy model.

        Returns
        -------
        feats: list
            A list of strings giving the names of the features in the feature
            library, :code:`self.feature_library`.
        """
        check_is_fitted(self, "model")
        return self.model.steps[0][1].get_feature_names(
            input_features=self.feature_names
        )

    def simulate(
        self,
        x0,
        t,
        u=None,
        integrator="solve_ivp",
        stop_condition=None,
        interpolator=None,
        integrator_kws={"method": "LSODA", "rtol": 1e-12, "atol": 1e-12},
        interpolator_kws={},
    ):
        """
        Simulate the SINDy model forward in time.

        Parameters
        ----------
        x0: numpy array, size [n_features]
            Initial condition from which to simulate.

        t: int or numpy array of size [n_samples]
            If the model is in continuous time, t must be an array of time
            points at which to simulate. If the model is in discrete time,
            t must be an integer indicating how many steps to predict.

        u: function from R^1 to R^{n_control_features} or list/array, optional \
            (default None)
            Control inputs.
            If the model is continuous time, i.e. ``self.discrete_time == False``,
            this function should take in a time and output the values of each of
            the n_control_features control features as a list or numpy array.
            Alternatively, if the model is continuous time, ``u`` can also be an
            array of control inputs at each time step. In this case the array is
            fit with the interpolator specified by ``interpolator``.
            If the model is discrete time, i.e. ``self.discrete_time == True``,
            u should be a list (with ``len(u) == t``) or array (with
            ``u.shape[0] == 1``) giving the control inputs at each step.

        integrator: string, optional (default ``solve_ivp``)
            Function to use to integrate the system.
            Default is ``scipy.integrate.solve_ivp``. The only options
            currently supported are solve_ivp and odeint.

        stop_condition: function object, optional
            If model is in discrete time, optional function that gives a
            stopping condition for stepping the simulation forward.

        interpolator: callable, optional (default ``interp1d``)
            Function used to interpolate control inputs if ``u`` is an array.
            Default is ``scipy.interpolate.interp1d``.

        integrator_kws: dict, optional (default {})
            Optional keyword arguments to pass to the integrator

        interpolator_kws: dict, optional (default {})
            Optional keyword arguments to pass to the control input interpolator

        Returns
        -------
        x: numpy array, shape (n_samples, n_features)
            Simulation results
        """
        check_is_fitted(self, "model")
        if u is None and self.n_control_features_ > 0:
            raise TypeError("Model was fit using control variables, so u is required")

        if self.discrete_time:
            if not isinstance(t, int) or t <= 0:
                raise ValueError(
                    "For discrete time model, t must be an integer (indicating"
                    "the number of steps to predict)"
                )

            if stop_condition is not None:

                def check_stop_condition(xi):
                    return stop_condition(xi)

            else:

                def check_stop_condition(xi):
                    pass

            # New version of sklearn changes attribute name
            if float(__version__[:3]) >= 1.0:
                x = np.zeros((t, self.n_features_in_ - self.n_control_features_))
            else:
                x = np.zeros((t, self.n_input_features_ - self.n_control_features_))
            x[0] = x0

            if u is None or self.n_control_features_ == 0:
                if u is not None:
                    warnings.warn(
                        "Control variables u were ignored because control "
                        "variables were not used when the model was fit"
                    )
                for i in range(1, t):
                    x[i] = self.predict(x[i - 1 : i])
                    if check_stop_condition(x[i]):
                        return x[: i + 1]
            else:
                for i in range(1, t):
                    x[i] = self.predict(x[i - 1 : i], u=u[i - 1, np.newaxis])
                    if check_stop_condition(x[i]):
                        return x[: i + 1]
            return x
        else:
            if np.isscalar(t):
                raise ValueError(
                    "For continuous time model, t must be an array of time"
                    " points at which to simulate"
                )

            if u is None or self.n_control_features_ == 0:
                if u is not None:
                    warnings.warn(
                        "Control variables u were ignored because control "
                        "variables were not used when the model was fit"
                    )

                def rhs(t, x):
                    return self.predict(x[np.newaxis, :])[0]

            else:
                if not callable(u):
                    if interpolator is None:
                        u_fun = interp1d(
                            t, u, axis=0, kind="cubic", fill_value="extrapolate"
                        )
                    else:
                        u_fun = interpolator(t, u, **interpolator_kws)

                    t = t[:-1]
                    warnings.warn(
                        "Last time point dropped in simulation because "
                        "interpolation of control input was used. To avoid "
                        "this, pass in a callable for u."
                    )
                else:
                    u_fun = u

                if u_fun(t[0]).ndim == 1:

                    def rhs(t, x):
                        return self.predict(x[np.newaxis, :], u_fun(t).reshape(1, -1))[
                            0
                        ]

                else:

                    def rhs(t, x):
                        return self.predict(x[np.newaxis, :], u_fun(t))[0]

            # Need to hard-code below, because odeint and solve_ivp
            # have different syntax and integration options.
            if integrator == "solve_ivp":
                return (
                    (solve_ivp(rhs, (t[0], t[-1]), x0, t_eval=t, **integrator_kws)).y
                ).T
            elif integrator == "odeint":
                if integrator_kws.get("method") == "LSODA":
                    integrator_kws = {}
                return odeint(rhs, x0, t, tfirst=True, **integrator_kws)
            else:
                raise ValueError("Integrator not supported, exiting")

    @property
    def complexity(self):
        """
        Complexity of the model measured as the number of nonzero parameters.
        """
        return self.model.steps[-1][1].complexity


def _zip_like_sequence(x, t):
    """Create an iterable like zip(x, t), but works if t is scalar."""
    if isinstance(t, Sequence):
        return zip(x, t)
    else:
        return product(x, [t])


def _adapt_to_multiple_trajectories(x, t, x_dot, u):
    """Adapt model data not already in multiple_trajectories to that format.

    Arguments:
        x: Samples from which to make predictions.
        t: Time step between samples or array of collection times.
        x_dot: Pre-computed derivatives of the samples.
        u: Control variables

    Returns:
        Tuple of updated x, t, x_dot, u
    """
    if isinstance(x, Sequence):
        raise ValueError(
            "x is a Sequence, but multiple_trajectories not set.  "
            "Did you mean to set multiple trajectories?"
        )
    x = [x]
    if isinstance(t, Collection):
        t = [t]
    if x_dot is not None:
        x_dot = [x_dot]
    if u is not None:
        u = [u]
    return x, t, x_dot, u


def _comprehend_and_validate_inputs(x, t, x_dot, u, feature_library):
    """Validate input types, reshape arrays, and label axes"""

    def comprehend_and_validate(arr, t):
        arr = AxesArray(arr, feature_library.comprehend_axes(arr))
        arr = feature_library.correct_shape(arr)
        return validate_no_reshape(arr, t)

    x = [comprehend_and_validate(xi, ti) for xi, ti in _zip_like_sequence(x, t)]
    if x_dot is not None:
        x_dot = [
            comprehend_and_validate(xdoti, ti)
            for xdoti, ti in _zip_like_sequence(x_dot, t)
        ]
    if u is not None:
        u = [comprehend_and_validate(ui, ti) for ui, ti in _zip_like_sequence(u, t)]

    return x, x_dot, u<|MERGE_RESOLUTION|>--- conflicted
+++ resolved
@@ -16,18 +16,8 @@
 from sklearn.utils.validation import check_is_fitted
 
 from .differentiation import FiniteDifference
-<<<<<<< HEAD
-from .feature_library import GeneralizedLibrary
-from .feature_library import ParameterizedLibrary
-from .feature_library import PDELibrary
-from .feature_library import PolynomialLibrary
-from .feature_library import SINDyPILibrary
-from .feature_library import TensoredLibrary
-from .feature_library import WeakPDELibrary
-=======
 from .feature_library import PolynomialLibrary
 from .optimizers import EnsembleOptimizer
->>>>>>> 8266ae03
 from .optimizers import SINDyOptimizer
 from .optimizers import SINDyPI
 from .optimizers import STLSQ
@@ -39,10 +29,7 @@
 from .utils import SampleConcatter
 from .utils import validate_control_variables
 from .utils import validate_input
-<<<<<<< HEAD
-=======
 from .utils import validate_no_reshape
->>>>>>> 8266ae03
 
 
 class SINDy(BaseEstimator):
@@ -338,127 +325,10 @@
         if (n_subset is not None) and n_subset <= 0:
             raise ValueError("n_subset must be a positive integer")
 
-<<<<<<< HEAD
-        # Note: This block for calculating x_dot for weak and pde libs is identical
-        # to the one in score. Should we redefine the differentiation_method to cover
-        # the weak and pde library cases more generally?
-        # The validate_input should probably explicity handle the weak and pde cases...
-        if isinstance(self.feature_library, WeakPDELibrary):
-            self.feature_library.old_x = np.copy(x)
-        if x_dot is None:
-            pde_libraries = False
-            weak_libraries = False
-
-            if isinstance(self.feature_library, WeakPDELibrary):
-                if multiple_trajectories:
-                    x_dot = [
-                        self.feature_library.convert_u_dot_integral(xi) for xi in x
-                    ]
-                else:
-                    x_dot = self.feature_library.convert_u_dot_integral(x)
-            elif isinstance(self.feature_library, PDELibrary):
-                if multiple_trajectories and isinstance(t, Sequence):
-                    x_dot = [
-                        FiniteDifference(d=1, axis=-2)._differentiate(xi, t=ti)
-                        for xi, ti in zip(x, t)
-                    ]
-                elif multiple_trajectories:
-                    x_dot = [
-                        FiniteDifference(d=1, axis=-2)._differentiate(xi, t=t)
-                        for xi in x
-                    ]
-                else:
-                    x_dot = FiniteDifference(d=1, axis=-2)._differentiate(x, t=t)
-
-            elif hasattr(self.feature_library, "libraries_"):
-                for lib in self.feature_library.libraries_:
-                    if isinstance(lib, WeakPDELibrary):
-                        weak_libraries = True
-                    if isinstance(lib, PDELibrary):
-                        pde_libraries = True
-                if weak_libraries:
-                    constants_final = np.ones(self.feature_library.libraries_[0].K)
-                    if isinstance(
-                        self.feature_library, ParameterizedLibrary
-                    ) or isinstance(self.feature_library, TensoredLibrary):
-                        for k in range(self.feature_library.libraries_[0].K):
-                            constants_final[k] = np.sum(
-                                self.feature_library.libraries_[0].fullweights0[k]
-                            )
-                    if multiple_trajectories:
-
-                        x_dot = [
-                            self.feature_library.libraries_[0].convert_u_dot_integral(
-                                xi
-                            )
-                            * constants_final[:, np.newaxis]
-                            for xi in x
-                        ]
-                    else:
-                        x_dot = (
-                            self.feature_library.libraries_[0].convert_u_dot_integral(x)
-                            * constants_final[:, np.newaxis]
-                        )
-
-                elif pde_libraries:
-                    if multiple_trajectories and isinstance(t, Sequence):
-                        x_dot = [
-                            FiniteDifference(d=1, axis=-2)._differentiate(xi, t=ti)
-                            for xi, ti in zip(x, t)
-                        ]
-                    elif multiple_trajectories:
-                        x_dot = [
-                            FiniteDifference(d=1, axis=-2)._differentiate(xi, t=t)
-                            for xi in x
-                        ]
-                    else:
-                        x_dot = FiniteDifference(d=1, axis=-2)._differentiate(x, t=t)
-
-        # save copy of x in case there are control inputs to be validated
-        x_list = x
-        x_dot_None = False  # flag for discrete time functionality
-        if multiple_trajectories:
-            if self.discrete_time:
-                if x_dot is None:
-                    x_dot_None = True  # set the flag
-            self.feature_library.num_trajectories = len(x)
-            if hasattr(self.feature_library, "libraries_"):
-                for lib in self.feature_library.libraries_:
-                    if isinstance(lib, PDELibrary):
-                        lib.num_trajectories = len(x)
-                    if isinstance(lib, WeakPDELibrary):
-                        lib.num_trajectories = len(x)
-
-            x, x_dot = self._process_multiple_trajectories(x, t, x_dot)
-        else:
-            self.feature_library.num_trajectories = 1
-            x = validate_input(x, t)
-
-            if self.discrete_time:
-                if x_dot is None:
-                    x_dot_None = True
-                    x_dot = x[1:]
-                    x = x[:-1]
-                else:
-                    x_dot = validate_input(x_dot)
-            else:
-                if x_dot is None:
-                    x_dot = self.differentiation_method(x, t)
-
-                elif not isinstance(self.feature_library, WeakPDELibrary):
-                    weak_libraries = False
-                    if isinstance(self.feature_library, GeneralizedLibrary):
-                        for lib in self.feature_library.libraries_:
-                            if isinstance(lib, WeakPDELibrary):
-                                weak_libraries = True
-                    if not weak_libraries:
-                        x_dot = validate_input(x_dot, t)
-=======
         x_dot_None = False  # flag for discrete time functionality
         if self.discrete_time:
             if x_dot is None:
                 x_dot_None = True  # set the flag
->>>>>>> 8266ae03
 
         x, x_dot = self._process_multiple_trajectories(x, t, x_dot)
         if u is None:
@@ -484,26 +354,11 @@
                 n_subset = x[0].shape[x[0].ax_time]
 
         # Append control variables
-<<<<<<< HEAD
-        if self.n_control_features_ > 0:
-            x = np.concatenate((x, u), axis=1)
-
-        # Drop rows where derivative isn't known unless using weak PDE form
-        # OR If this is a generalized library with weak libraries
-        weak_libraries = False
-        if hasattr(self.feature_library, "libraries_"):
-            for lib in self.feature_library.libraries_:
-                if isinstance(lib, WeakPDELibrary):
-                    weak_libraries = True
-        if not isinstance(self.feature_library, WeakPDELibrary) and not weak_libraries:
-            x, x_dot = drop_nan_rows(x, x_dot)
-=======
         if u is not None:
             x = [np.concatenate((xi, ui), axis=xi.ax_coord) for xi, ui in zip(x, u)]
 
         x = [ax_time_to_ax_sample(xi) for xi in x]
         x_dot = [ax_time_to_ax_sample(xdoti) for xdoti in x_dot]
->>>>>>> 8266ae03
 
         if hasattr(self.optimizer, "unbias"):
             unbias = self.optimizer.unbias
