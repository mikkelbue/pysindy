"""
Base class for SINDy optimizers.
"""
import abc
import warnings
from typing import Callable
from typing import Tuple

import numpy as np
from numpy.random import choice
from scipy import sparse
from sklearn.linear_model import LinearRegression
from sklearn.linear_model._base import _preprocess_data
from sklearn.utils.extmath import safe_sparse_dot
from sklearn.utils.validation import check_is_fitted
from sklearn.utils.validation import check_X_y

from ..utils import AxesArray


def _rescale_data(X, y, sample_weight):
    """Rescale data so as to support sample_weight"""
    n_samples = X.shape[0]
    sample_weight = np.asarray(sample_weight)
    if sample_weight.ndim == 0:
        sample_weight = np.full(n_samples, sample_weight, dtype=sample_weight.dtype)
    sample_weight = np.sqrt(sample_weight)
    sw_matrix = sparse.dia_matrix((sample_weight, 0), shape=(n_samples, n_samples))
    X = safe_sparse_dot(sw_matrix, X)
    y = safe_sparse_dot(sw_matrix, y)
    return X, y


class ComplexityMixin:
    @property
    def complexity(self):
        check_is_fitted(self)
        return np.count_nonzero(self.coef_) + np.count_nonzero(self.intercept_)


class BaseOptimizer(LinearRegression, ComplexityMixin):
    """
    Base class for SINDy optimizers. Subclasses must implement
    a _reduce method for carrying out the bulk of the work of
    fitting a model.

    Parameters
    ----------
    fit_intercept : boolean, optional (default False)
        Whether to calculate the intercept for this model. If set to false, no
        intercept will be used in calculations.

    normalize_columns : boolean, optional (default False)
        Normalize the columns of x (the SINDy library terms) before regression
        by dividing by the L2-norm. Note that the 'normalize' option in sklearn
        is deprecated in sklearn versions >= 1.0 and will be removed.

    copy_X : boolean, optional (default True)
        If True, X will be copied; else, it may be overwritten.

    initial_guess : np.ndarray, shape (n_features,) or (n_targets, n_features),
            optional (default None)
        Initial guess for coefficients ``coef_``.
        If None, the initial guess is obtained via a least-squares fit.

    Attributes
    ----------
    coef_ : array, shape (n_features,) or (n_targets, n_features)
        Weight vector(s).

    ind_ : array, shape (n_features,) or (n_targets, n_features)
        Array of 0s and 1s indicating which coefficients of the
        weight vector have not been masked out.

    history_ : list
        History of ``coef_`` over iterations of the optimization algorithm.

    Theta_ : np.ndarray, shape (n_samples, n_features)
        The Theta matrix to be used in the optimization. We save it as
        an attribute because access to the full library of terms is
        sometimes needed for various applications.

    """

    def __init__(
        self,
        max_iter=20,
        normalize_columns=False,
        fit_intercept=False,
        initial_guess=None,
        copy_X=True,
    ):
        super(BaseOptimizer, self).__init__(fit_intercept=fit_intercept, copy_X=copy_X)

        if max_iter <= 0:
            raise ValueError("max_iter must be positive")

        self.max_iter = max_iter
        self.iters = 0
        if np.ndim(initial_guess) == 1:
            initial_guess = initial_guess.reshape(1, -1)
        self.initial_guess = initial_guess
        self.normalize_columns = normalize_columns

    # Force subclasses to implement this
    @abc.abstractmethod
    def _reduce(self):
        """
        Carry out the bulk of the work of the fit function.

        Subclass implementations MUST update self.coef_.
        """
        raise NotImplementedError

    def fit(self, x_, y, sample_weight=None, **reduce_kws):
        """
        Fit the model.

        Parameters
        ----------
        x_ : array-like, shape (n_samples, n_features)
            Training data

        y : array-like, shape (n_samples,) or (n_samples, n_targets)
            Target values

        sample_weight : float or numpy array of shape (n_samples,), optional
            Individual weights for each sample

        reduce_kws : dict
            Optional keyword arguments to pass to the _reduce method
            (implemented by subclasses)

        Returns
        -------
        self : returns an instance of self
        """
        x_, y = check_X_y(x_, y, accept_sparse=[], y_numeric=True, multi_output=True)

        x, y, X_offset, y_offset, X_scale = _preprocess_data(
            x_,
            y,
            fit_intercept=self.fit_intercept,
            copy=self.copy_X,
            sample_weight=sample_weight,
        )

        if sample_weight is not None:
            x, y = _rescale_data(x, y, sample_weight)

        self.iters = 0

        if y.ndim == 1:
            y = y.reshape(-1, 1)
        coef_shape = (y.shape[1], x.shape[1])
        self.ind_ = np.ones(coef_shape, dtype=bool)

        self.Theta_ = x

        x_normed = np.copy(x)
        if self.normalize_columns:
            reg = 1 / np.linalg.norm(x, 2, axis=0)
            x_normed = x * reg

        if self.initial_guess is None:
            self.coef_ = np.linalg.lstsq(x_normed, y, rcond=None)[0].T
        else:
            if not self.initial_guess.shape == coef_shape:
                raise ValueError(
                    "initial_guess shape is incompatible with training data. "
                    f"Expected: {coef_shape}. Received: {self.initial_guess.shape}."
                )
            self.coef_ = self.initial_guess

        self.history_ = [self.coef_]

        x_normed = np.asarray(x_normed)

        self._reduce(x_normed, y, **reduce_kws)
        self.ind_ = np.abs(self.coef_) > 1e-14

        # Rescale coefficients to original units
        if self.normalize_columns:
            self.coef_ = np.multiply(reg, self.coef_)
            if hasattr(self, "coef_full_"):
                self.coef_full_ = np.multiply(reg, self.coef_full_)
            for i in range(np.shape(self.history_)[0]):
                self.history_[i] = np.multiply(reg, self.history_[i])

        self._set_intercept(X_offset, y_offset, X_scale)
        return self


class EnsembleOptimizer(BaseOptimizer):
    """Wrapper class for ensembling methods.

    Parameters
    ----------
    opt: BaseOptimizer
        The underlying optimizer to run on each ensemble

    bagging : boolean, optional (default False)
        This parameter is used to allow for "ensembling", i.e. the
        generation of many SINDy models (n_models) by choosing a random
        temporal subset of the input data (n_subset) for each sparse
        regression. This often improves robustness because averages
        (bagging) or medians (bragging) of all the models are usually
        quite high-performing. The user can also generate "distributions"
        of many models, and calculate how often certain library terms
        are included in a model.

    library_ensemble : boolean, optional (default False)
        This parameter is used to allow for "library ensembling",
        i.e. the generation of many SINDy models (n_models) by choosing
        a random subset of the candidate library terms to truncate. So,
        n_models are generated by solving n_models sparse regression
        problems on these "reduced" libraries. Once again, this often
        improves robustness because averages (bagging) or medians
        (bragging) of all the models are usually quite high-performing.
        The user can also generate "distributions" of many models, and
        calculate how often certain library terms are included in a model.

    n_models : int, optional (default 20)
        Number of models to generate via ensemble

    n_subset : int, optional (default len(time base))
        Number of time points to use for ensemble

    n_candidates_to_drop : int, optional (default 1)
        Number of candidate terms in the feature library to drop during
        library ensembling.

    replace : boolean, optional (default True)
        If ensemble true, whether or not to time sample with replacement.

    ensemble_aggregator : callable, optional (default numpy.median)
        Method to aggregate model coefficients across different samples.
        This method argument is only used if ``ensemble`` or ``library_ensemble``
        is True.
        The method should take in a list of 2D arrays and return a 2D
        array of the same shape as the arrays in the list.
        Example: :code:`lambda x: np.median(x, axis=0)`

    Attributes
    ----------
    coef_ : array, shape (n_features,) or (n_targets, n_features)
        Regularized weight vector(s). This is the v in the objective
        function.

    coef_full_ : array, shape (n_features,) or (n_targets, n_features)
        Weight vector(s) that are not subjected to the regularization.
        This is the w in the objective function.

    unbias : boolean
        Whether to perform an extra step of unregularized linear regression
        to unbias the coefficients for the identified support.
        ``unbias`` is automatically set to False if a constraint is used and
        is otherwise left uninitialized.
    """

    def __init__(
        self,
        opt: BaseOptimizer,
        bagging: bool = False,
        library_ensemble: bool = False,
        n_models: int = 20,
        n_subset: int = None,
        n_candidates_to_drop: int = 1,
        replace: bool = True,
        ensemble_aggregator: Callable = None,
    ):
        super(EnsembleOptimizer, self).__init__(
            max_iter=opt.max_iter,
            fit_intercept=opt.fit_intercept,
            initial_guess=opt.initial_guess,
            copy_X=opt.copy_X,
        )
        if not bagging and not library_ensemble:
            raise ValueError(
                "If not ensembling data or library terms, use another optimizer"
            )
        if n_subset is not None and n_subset <= 0:
            raise ValueError("n_subset must be a positive integer if bagging")
        if n_candidates_to_drop is not None and n_candidates_to_drop <= 0:
            raise ValueError(
                "n_candidates_to_drop must be a positive integer if ensembling library"
            )
        self.opt = opt
        if n_models is None or n_models == 0:
            warnings.warn(
                "n_models must be a positive integer.  Explicitly initialized to zero"
                " or None, defaulting to 20."
            )
            n_models = 20
        self.n_models = n_models
        self.n_subset = n_subset
        self.bagging = bagging
        self.library_ensemble = library_ensemble
        self.ensemble_aggregator = ensemble_aggregator
        self.replace = replace
        self.n_candidates_to_drop = n_candidates_to_drop
        self.coef_list = []

    def _reduce(self, x: AxesArray, y: np.ndarray) -> None:
        x = AxesArray(np.asarray(x), {"ax_sample": 0, "ax_coord": 1})
        n_samples = x.shape[x.ax_sample]
        if self.bagging and self.n_subset is None:
            self.n_subset = int(0.6 * n_samples)
        if self.bagging and self.n_subset > n_samples and not self.replace:
            warnings.warn(
                "n_subset is larger than sample count without replacement; cannot bag."
            )
            n_subset = n_samples
        else:
            n_subset = self.n_subset

        n_features = x.shape[x.ax_coord]
        if self.library_ensemble and self.n_candidates_to_drop > n_features:
            warnings.warn(
                "n_candidates_to_drop larger than number of features.  Cannot "
                "ensemble library."
            )
            n_candidates_to_drop = 0
        else:
            n_candidates_to_drop = self.n_candidates_to_drop

        for _ in range(self.n_models):
            if self.bagging:
                x_ensemble, y_ensemble = _drop_random_samples(
                    x, y, n_subset, self.replace
                )
            else:
                x_ensemble, y_ensemble = x, y

            keep_inds = np.arange(n_features)
            if self.library_ensemble:
                keep_inds = np.sort(
                    np.random.choice(
                        range(n_features),
                        n_features - n_candidates_to_drop,
                        replace=False,
                    )
                )
                x_ensemble = x_ensemble.take(keep_inds, axis=x.ax_coord)
            self.opt.fit(x_ensemble, y_ensemble)
            new_coefs = np.zeros((y.shape[1], n_features))
            new_coefs[:, keep_inds] = self.opt.coef_
            self.coef_list.append(new_coefs)
        # Get average coefficients
        if self.ensemble_aggregator is None:
            self.coef_ = np.median(self.coef_list, axis=0)
        else:
            self.coef_ = self.ensemble_aggregator(self.coef_list)


def _drop_random_samples(
    x: AxesArray,
    x_dot: AxesArray,
    n_subset: int,
    replace: bool,
) -> Tuple[AxesArray]:
    n_samples = x.shape[x.ax_sample]
    rand_inds = choice(range(n_samples), n_subset, replace=replace)
    x_new = np.take(x, rand_inds, axis=x.ax_sample)
    x_dot_new = np.take(x_dot, rand_inds, axis=x.ax_sample)
<<<<<<< HEAD
    # x_dot_new = np.take(x_dot, rand_inds, axis=x_dot.ax_sample)
=======
>>>>>>> 285b02ca

    return x_new, x_dot_new<|MERGE_RESOLUTION|>--- conflicted
+++ resolved
@@ -363,9 +363,5 @@
     rand_inds = choice(range(n_samples), n_subset, replace=replace)
     x_new = np.take(x, rand_inds, axis=x.ax_sample)
     x_dot_new = np.take(x_dot, rand_inds, axis=x.ax_sample)
-<<<<<<< HEAD
-    # x_dot_new = np.take(x_dot, rand_inds, axis=x_dot.ax_sample)
-=======
->>>>>>> 285b02ca
 
     return x_new, x_dot_new