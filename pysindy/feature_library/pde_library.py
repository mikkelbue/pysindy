from itertools import combinations
from itertools import combinations_with_replacement as combinations_w_r
from itertools import product as iproduct

import numpy as np
from sklearn import __version__
from sklearn.utils.validation import check_is_fitted

from ..utils import AxesArray
<<<<<<< HEAD
=======
from ..utils import comprehend_axes
>>>>>>> 285b02ca
from .base import BaseFeatureLibrary
from .base import x_sequence_or_item
from pysindy.differentiation import FiniteDifference


class PDELibrary(BaseFeatureLibrary):
    """Generate a PDE library with custom functions.

    Parameters
    ----------
    library_functions : list of mathematical functions, optional (default None)
        Functions to include in the library. Each function will be
        applied to each input variable (but not their derivatives)

    derivative_order : int, optional (default 0)
        Order of derivative to take on each input variable,
        can be arbitrary non-negative integer.

    spatial_grid : np.ndarray, optional (default None)
        The spatial grid for computing derivatives

    temporal_grid : np.ndarray, optional (default None)
        The temporal grid if using SINDy-PI with PDEs.

    function_names : list of functions, optional (default None)
        List of functions used to generate feature names for each library
        function. Each name function must take a string input (representing
        a variable name), and output a string depiction of the respective
        mathematical function applied to that variable. For example, if the
        first library function is sine, the name function might return
        :math:`\\sin(x)` given :math:`x` as input. The function_names list
        must be the same length as library_functions.
        If no list of function names is provided, defaults to using
        :math:`[ f_0(x),f_1(x), f_2(x), \\ldots ]`.

    interaction_only : boolean, optional (default True)
        Whether to omit self-interaction terms.
        If True, function evaulations of the form :math:`f(x,x)` and
        :math:`f(x,y,x)` will be omitted, but those of the form :math:`f(x,y)`
        and :math:`f(x,y,z)` will be included.
        If False, all combinations will be included.

    include_bias : boolean, optional (default False)
        If True (default), then include a bias column, the feature in which
        all polynomial powers are zero (i.e. a column of ones - acts as an
        intercept term in a linear model).
        This is hard to do with just lambda functions, because if the system
        is not 1D, lambdas will generate duplicates.

    include_interaction : boolean, optional (default True)
        This is a different than the use for the PolynomialLibrary. If true,
        it generates all the mixed derivative terms. If false, the library
        will consist of only pure no-derivative terms and pure derivative
        terms, with no mixed terms.

    is_uniform : boolean, optional (default True)
        If True, assume the grid is uniform in all spatial directions, so
        can use uniform grid spacing for the derivative calculations.

    library_ensemble : boolean, optional (default False)
        Whether or not to use library bagging (regress on subset of the
        candidate terms in the library)

    ensemble_indices : integer array, optional (default [0])
        The indices to use for ensembling the library.

    Attributes
    ----------
    functions : list of functions
        Mathematical library functions to be applied to each input feature.

    function_names : list of functions
        Functions for generating string representations of each library
        function.

    n_input_features_ : int
        The total number of input features.
        WARNING: This is deprecated in scikit-learn version 1.0 and higher so
        we check the sklearn.__version__ and switch to n_features_in if needed.

    n_output_features_ : int
        The total number of output features. The number of output features
        is the product of the number of library functions and the number of
        input features.

    implicit_terms : boolean
        Flag to indicate if SINDy-PI (temporal derivatives) is being used
        for the right-hand side of the SINDy fit.

    Examples
    --------
    >>> import numpy as np
    >>> from pysindy.feature_library import PDELibrary
    """

    def __init__(
        self,
        library_functions=[],
        derivative_order=0,
        spatial_grid=None,
        temporal_grid=None,
        interaction_only=True,
        function_names=None,
        include_bias=False,
        include_interaction=True,
        is_uniform=False,
        library_ensemble=False,
        ensemble_indices=[0],
        periodic=False,
        implicit_terms=False,
        multiindices=None,
    ):
        super(PDELibrary, self).__init__(
            library_ensemble=library_ensemble, ensemble_indices=ensemble_indices
        )
        self.functions = library_functions
        self.derivative_order = derivative_order
        self.function_names = function_names
        self.interaction_only = interaction_only
        self.implicit_terms = implicit_terms
        self.include_bias = include_bias
        self.include_interaction = include_interaction
        self.is_uniform = is_uniform
        self.periodic = periodic
        self.num_trajectories = 1

        if function_names and (len(library_functions) != len(function_names)):
            raise ValueError(
                "library_functions and function_names must have the same"
                " number of elements"
            )
        if derivative_order < 0:
            raise ValueError("The derivative order must be >0")

        if (spatial_grid is not None and derivative_order == 0) or (
            spatial_grid is None and derivative_order != 0 and temporal_grid is None
        ):
            raise ValueError(
                "Spatial grid and the derivative order must be "
                "defined at the same time if temporal_grid is not being used."
            )

        if temporal_grid is None and implicit_terms:
            raise ValueError(
                "temporal_grid parameter must be specified if implicit_terms "
                " = True (i.e. if you are using SINDy-PI for PDEs)."
            )
        elif not implicit_terms and temporal_grid is not None:
            raise ValueError(
                "temporal_grid parameter is specified only if implicit_terms "
                " = True (i.e. if you are using SINDy-PI for PDEs)."
            )
        if spatial_grid is not None and spatial_grid.ndim == 1:
            spatial_grid = spatial_grid[:, np.newaxis]

        if temporal_grid is not None and temporal_grid.ndim != 1:
            raise ValueError("temporal_grid parameter must be 1D numpy array.")
        if temporal_grid is not None or spatial_grid is not None:
            if spatial_grid is None:
                spatiotemporal_grid = temporal_grid
                spatial_grid = np.array([])
            elif temporal_grid is None:
                spatiotemporal_grid = spatial_grid[
                    ..., np.newaxis, :
                ]  # append a fake time axis
            else:
                spatiotemporal_grid = np.zeros(
                    (
                        *spatial_grid.shape[:-1],
                        len(temporal_grid),
                        spatial_grid.shape[-1] + 1,
                    )
                )
                for ax in range(spatial_grid.ndim - 1):
                    spatiotemporal_grid[..., ax] = spatial_grid[..., ax][
                        ..., np.newaxis
                    ]
                spatiotemporal_grid[..., -1] = temporal_grid
        else:
            spatiotemporal_grid = np.array([])
            spatial_grid = np.array([])

        self.spatial_grid = spatial_grid

        # list of derivatives
        indices = ()
        if np.array(spatiotemporal_grid).ndim == 1:
            spatiotemporal_grid = np.reshape(
                spatiotemporal_grid, (len(spatiotemporal_grid), 1)
            )
<<<<<<< HEAD
        self.grid_dims = spatiotemporal_grid.shape[:-1]
        self.spatial_grid_dims = self.spatial_grid.shape[:-1]
        self.grid_ndim = len(spatiotemporal_grid.shape[:-1])
        self.spatial_grid_ndim = len(self.spatial_grid_dims)
=======
>>>>>>> 285b02ca

        # if want to include temporal terms -> range(len(dims))
        if self.implicit_terms:
            self.ind_range = spatiotemporal_grid.ndim - 1
        else:
            self.ind_range = spatiotemporal_grid.ndim - 2

        for i in range(self.ind_range):
            indices = indices + (range(derivative_order + 1),)

        if multiindices is None:
            multiindices = []
            for ind in iproduct(*indices):
                current = np.array(ind)
                if np.sum(ind) > 0 and np.sum(ind) <= self.derivative_order:
                    multiindices.append(current)
            multiindices = np.array(multiindices)
        num_derivatives = len(multiindices)

        self.num_derivatives = num_derivatives
        self.multiindices = multiindices
<<<<<<< HEAD
        self.spatiotemporal_grid = spatiotemporal_grid
=======
        self.spatiotemporal_grid = AxesArray(
            spatiotemporal_grid, comprehend_axes(spatiotemporal_grid)
        )
>>>>>>> 285b02ca

    @staticmethod
    def _combinations(n_features, n_args, interaction_only):
        """Get the combinations of features to be passed to a library function."""
        comb = combinations if interaction_only else combinations_w_r
        return comb(range(n_features), n_args)

    def get_feature_names(self, input_features=None):
        """Return feature names for output features.

        Parameters
        ----------
        input_features : list of string, length n_features, optional
            String names for input features if available. By default,
            "x0", "x1", ... "xn_features" is used.

        Returns
        -------
        output_feature_names : list of string, length n_output_features
        """
        check_is_fitted(self)
        if float(__version__[:3]) >= 1.0:
            n_features = self.n_features_in_
        else:
            n_features = self.n_input_features_

        if input_features is None:
            input_features = ["x%d" % i for i in range(n_features)]
        if self.function_names is None:
            self.function_names = list(
                map(
                    lambda i: (lambda *x: "f" + str(i) + "(" + ",".join(x) + ")"),
                    range(n_features),
                )
            )
        feature_names = []

        # Include constant term
        if self.include_bias:
            feature_names.append("1")

        # Include any non-derivative terms
        for i, f in enumerate(self.functions):
            for c in self._combinations(
                n_features, f.__code__.co_argcount, self.interaction_only
            ):
                feature_names.append(
                    self.function_names[i](*[input_features[j] for j in c])
                )

        def derivative_string(multiindex):
            ret = ""
            for axis in range(self.ind_range):
<<<<<<< HEAD
                if (axis == self.grid_ndim - 1) and self.implicit_terms:
=======
                if self.implicit_terms and (
                    axis
                    in [
                        self.spatiotemporal_grid.ax_time,
                        self.spatiotemporal_grid.ax_sample,
                    ]
                ):
>>>>>>> 285b02ca
                    str_deriv = "t"
                else:
                    str_deriv = str(axis + 1)
                for i in range(multiindex[axis]):
                    ret = ret + str_deriv
            return ret

        # Include derivative terms
        for k in range(self.num_derivatives):
            for j in range(n_features):
                feature_names.append(
                    input_features[j] + "_" + derivative_string(self.multiindices[k])
                )
        # Include mixed non-derivative + derivative terms
        if self.include_interaction:
            for k in range(self.num_derivatives):
                for i, f in enumerate(self.functions):
                    for c in self._combinations(
                        n_features,
                        f.__code__.co_argcount,
                        self.interaction_only,
                    ):
                        for jj in range(n_features):
                            feature_names.append(
                                self.function_names[i](*[input_features[j] for j in c])
                                + input_features[jj]
                                + "_"
                                + derivative_string(self.multiindices[k])
                            )
        return feature_names

    @x_sequence_or_item
    def fit(self, x_full, y=None):
        """Compute number of output features.

        Parameters
        ----------
        x : array-like, shape (n_samples, n_features)
            Measurement data.

        Returns
        -------
        self : instance
        """
        n_features = x_full[0].shape[x_full[0].ax_coord]

        if float(__version__[:3]) >= 1.0:
            self.n_features_in_ = n_features
        else:
            self.n_input_features_ = n_features

        n_output_features = 0
        # Count the number of non-derivative terms
        n_output_features = 0
        for f in self.functions:
            n_args = f.__code__.co_argcount
            n_output_features += len(
                list(self._combinations(n_features, n_args, self.interaction_only))
            )

        # Add the mixed derivative library_terms
        if self.include_interaction:
            n_output_features += n_output_features * n_features * self.num_derivatives
        # Add the pure derivative library terms
        n_output_features += n_features * self.num_derivatives

        # If there is a constant term, add 1 to n_output_features
        if self.include_bias:
            n_output_features += 1

        self.n_output_features_ = n_output_features

        # required to generate the function names
        self.get_feature_names()

        return self

    @x_sequence_or_item
    def transform(self, x_full):
        """Transform data to pde features

        Parameters
        ----------
        x : array-like, shape (n_samples, n_features)
            The data to transform, row by row.

        Returns
        -------
        xp : np.ndarray, shape (n_samples, n_output_features)
            The matrix of features, where n_output_features is the number of
            features generated from the tensor product of the derivative terms
            and the library_functions applied to combinations of the inputs.
        """
        check_is_fitted(self)

        xp_full = []
        for x in x_full:
            n_features = x.shape[x.ax_coord]

            if float(__version__[:3]) >= 1.0:
                if n_features != self.n_features_in_:
                    raise ValueError("x shape does not match training shape")
            else:
                if n_features != self.n_input_features_:
                    raise ValueError("x shape does not match training shape")

            shape = np.array(x.shape)
            shape[-1] = self.n_output_features_
            xp = np.empty(shape, dtype=x.dtype)

            # derivative terms
            shape[-1] = n_features * self.num_derivatives
            library_derivatives = np.empty(shape, dtype=x.dtype)
            library_idx = 0
            for multiindex in self.multiindices:
<<<<<<< HEAD
                derivs = x.copy()
                for axis in range(self.ind_range):
                    if multiindex[axis] > 0:
                        s = [0 for dim in self.spatiotemporal_grid.shape]
                        s[axis] = slice(self.grid_dims[axis])
=======
                derivs = x
                for axis in range(self.ind_range):
                    if multiindex[axis] > 0:
                        s = [0 for dim in self.spatiotemporal_grid.shape]
                        s[axis] = slice(self.spatiotemporal_grid.shape[axis])
>>>>>>> 285b02ca
                        s[-1] = axis

                        derivs = FiniteDifference(
                            d=multiindex[axis],
                            axis=axis,
                            is_uniform=self.is_uniform,
                            periodic=self.periodic,
                        )._differentiate(derivs, self.spatiotemporal_grid[tuple(s)])
                library_derivatives[
                    ..., library_idx : library_idx + n_features
                ] = derivs
                library_idx += n_features

            # library function terms
            n_library_terms = 0
            for f in self.functions:
                for c in self._combinations(
                    n_features, f.__code__.co_argcount, self.interaction_only
                ):
                    n_library_terms += 1

            shape[-1] = n_library_terms
            library_functions = np.empty(shape, dtype=x.dtype)
            library_idx = 0
            for f in self.functions:
                for c in self._combinations(
                    n_features, f.__code__.co_argcount, self.interaction_only
                ):
                    library_functions[..., library_idx] = f(*[x[..., j] for j in c])
                    library_idx += 1

            library_idx = 0

            # constant term
            if self.include_bias:
                shape[-1] = 1
                xp[..., library_idx] = np.ones(shape[:-1], dtype=x.dtype)
                library_idx += 1

            # library function terms
            xp[..., library_idx : library_idx + n_library_terms] = library_functions
            library_idx += n_library_terms

            # pure derivative terms
            xp[
                ..., library_idx : library_idx + self.num_derivatives * n_features
            ] = library_derivatives
            library_idx += self.num_derivatives * n_features

            # mixed function derivative terms
            shape[-1] = n_library_terms * self.num_derivatives * n_features
            if self.include_interaction:
                xp[
                    ...,
                    library_idx : library_idx
                    + n_library_terms * self.num_derivatives * n_features,
                ] = np.reshape(
                    library_functions[..., np.newaxis, :]
                    * library_derivatives[..., :, np.newaxis],
                    shape,
                )
                library_idx += n_library_terms * self.num_derivatives * n_features
<<<<<<< HEAD
            xp_full = xp_full + [AxesArray(xp, self.comprehend_axes(xp))]
=======
            xp = AxesArray(xp, comprehend_axes(xp))
            xp_full.append(xp)
>>>>>>> 285b02ca
        if self.library_ensemble:
            xp_full = self._ensemble(xp_full)
        return xp_full<|MERGE_RESOLUTION|>--- conflicted
+++ resolved
@@ -7,10 +7,7 @@
 from sklearn.utils.validation import check_is_fitted
 
 from ..utils import AxesArray
-<<<<<<< HEAD
-=======
 from ..utils import comprehend_axes
->>>>>>> 285b02ca
 from .base import BaseFeatureLibrary
 from .base import x_sequence_or_item
 from pysindy.differentiation import FiniteDifference
@@ -201,13 +198,6 @@
             spatiotemporal_grid = np.reshape(
                 spatiotemporal_grid, (len(spatiotemporal_grid), 1)
             )
-<<<<<<< HEAD
-        self.grid_dims = spatiotemporal_grid.shape[:-1]
-        self.spatial_grid_dims = self.spatial_grid.shape[:-1]
-        self.grid_ndim = len(spatiotemporal_grid.shape[:-1])
-        self.spatial_grid_ndim = len(self.spatial_grid_dims)
-=======
->>>>>>> 285b02ca
 
         # if want to include temporal terms -> range(len(dims))
         if self.implicit_terms:
@@ -229,13 +219,9 @@
 
         self.num_derivatives = num_derivatives
         self.multiindices = multiindices
-<<<<<<< HEAD
-        self.spatiotemporal_grid = spatiotemporal_grid
-=======
         self.spatiotemporal_grid = AxesArray(
             spatiotemporal_grid, comprehend_axes(spatiotemporal_grid)
         )
->>>>>>> 285b02ca
 
     @staticmethod
     def _combinations(n_features, n_args, interaction_only):
@@ -289,9 +275,6 @@
         def derivative_string(multiindex):
             ret = ""
             for axis in range(self.ind_range):
-<<<<<<< HEAD
-                if (axis == self.grid_ndim - 1) and self.implicit_terms:
-=======
                 if self.implicit_terms and (
                     axis
                     in [
@@ -299,7 +282,6 @@
                         self.spatiotemporal_grid.ax_sample,
                     ]
                 ):
->>>>>>> 285b02ca
                     str_deriv = "t"
                 else:
                     str_deriv = str(axis + 1)
@@ -415,19 +397,11 @@
             library_derivatives = np.empty(shape, dtype=x.dtype)
             library_idx = 0
             for multiindex in self.multiindices:
-<<<<<<< HEAD
-                derivs = x.copy()
-                for axis in range(self.ind_range):
-                    if multiindex[axis] > 0:
-                        s = [0 for dim in self.spatiotemporal_grid.shape]
-                        s[axis] = slice(self.grid_dims[axis])
-=======
                 derivs = x
                 for axis in range(self.ind_range):
                     if multiindex[axis] > 0:
                         s = [0 for dim in self.spatiotemporal_grid.shape]
                         s[axis] = slice(self.spatiotemporal_grid.shape[axis])
->>>>>>> 285b02ca
                         s[-1] = axis
 
                         derivs = FiniteDifference(
@@ -490,12 +464,8 @@
                     shape,
                 )
                 library_idx += n_library_terms * self.num_derivatives * n_features
-<<<<<<< HEAD
-            xp_full = xp_full + [AxesArray(xp, self.comprehend_axes(xp))]
-=======
             xp = AxesArray(xp, comprehend_axes(xp))
             xp_full.append(xp)
->>>>>>> 285b02ca
         if self.library_ensemble:
             xp_full = self._ensemble(xp_full)
         return xp_full