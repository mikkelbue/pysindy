--- conflicted
+++ resolved
@@ -3,10 +3,7 @@
 from sklearn.utils.validation import check_is_fitted
 
 from ..utils import AxesArray
-<<<<<<< HEAD
-=======
 from ..utils import comprehend_axes
->>>>>>> 285b02ca
 from .base import BaseFeatureLibrary
 from .base import x_sequence_or_item
 
@@ -177,13 +174,8 @@
                     if self.include_cos:
                         xp[..., idx] = np.cos((i + 1) * x[..., j])
                         idx += 1
-<<<<<<< HEAD
-
-            xp_full = xp_full + [AxesArray(xp, self.comprehend_axes(xp))]
-=======
             xp = AxesArray(xp, comprehend_axes(xp))
             xp_full.append(xp)
->>>>>>> 285b02ca
         if self.library_ensemble:
             xp_full = self._ensemble(xp_full)
         return xp_full