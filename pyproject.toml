[build-system]
requires = ["setuptools", "setuptools-scm"]
build-backend = "setuptools.build_meta"

[project]
name = "pysindy"
description = "Sparse Identification of Nonlinear Dynamics"
authors = [
    {name="Brian de Silva", email="bdesilva@uw.edu"},
    {name="Kathleen Champion", email="kpchamp@uw.edu"},
    {name="Markus Quade", email="info@markusqua.de"},
    {name="Alan Kaptanoglu", email="akaptano@uw.edu"}
]
license = {text = "MIT"}
requires-python = ">=3.8"
dynamic = ["version"]
classifiers = [
    "Programming Language :: Python",
    "Programming Language :: Python :: 3.8",
    "Programming Language :: Python :: 3.9",
    "Programming Language :: Python :: 3.10",
    "Development Status :: 5 - Production/Stable",
    "Intended Audience :: Science/Research",
    "License :: OSI Approved :: MIT License",
    "Topic :: Scientific/Engineering :: Mathematics",
]
readme = "README.rst"
dependencies = [
    "scikit-learn>=1.1",
    "derivative>=0.5.4",
]

[project.optional-dependencies]
dev = [
    "matplotlib",
    "seaborn",
    "pytest>=6.2.4, <8.0.0",
    "black",
    "build",
    "pytest-cov",
    "pytest-lazy-fixture",
    "flake8-builtins-unleashed",
    "jupyter",
    "jupytext",
    "pre-commit",
    "hypothesis",
    "jupyter-contrib-nbextensions"
]
docs = [
    "ipython",
    "pandoc",
    "sphinx-rtd-theme",
    "sphinx==7.1.2",
    "sphinxcontrib-apidoc",
    "nbsphinx"
]
miosr = [
    "gurobipy>=9.5.1,!=10.0.0"
]
cvxpy = [
    "cvxpy",
    "scs>=2.1, !=2.1.4"
]
sbr = [
    "numpyro",
<<<<<<< HEAD
    "jax",
    "diffrax"
=======
    "jax"
>>>>>>> d8b93b1d
]

[tool.black]
line-length = 88
force-exclude = '''
    \.git
    \.mypy_cache
    \.venv
    .vscode
    version.py
    build
    dist
    env
'''

[tool.pytest.ini_options]
filterwarnings = [
  "ignore::RuntimeWarning",
  "ignore::UserWarning",]
addopts = '-m "not slow and not notebooks"'
markers = ["slow", "notebooks"]

[tool.codespell]
ignore-words-list = "pres,nd,hist"

[tool.setuptools]
packages = ["pysindy"]

[tool.setuptools_scm]
write_to = "pysindy/version.py"<|MERGE_RESOLUTION|>--- conflicted
+++ resolved
@@ -63,13 +63,8 @@
 ]
 sbr = [
     "numpyro",
-<<<<<<< HEAD
     "jax",
-    "diffrax"
-=======
-    "jax"
->>>>>>> d8b93b1d
-]
+    "diffrax"]
 
 [tool.black]
 line-length = 88
